# -*- coding: utf-8 -*-
# Copyright (c) 2004-2014 Alterra, Wageningen-UR
# Allard de Wit (allard.dewit@wur.nl), April 2014
"""SimulationObjects implementing |CO2| Assimilation for use with PCSE.
<<<<<<< HEAD
=======

Available SimulationObjects:

* WOFOST_Assimilation
>>>>>>> d794de0e
"""
from __future__ import print_function
from math import sqrt, exp, cos, pi

from ..traitlets import Instance, Float, AfgenTrait

from ..util import limit, astro, doy
from ..base_classes import ParamTemplate, SimulationObject, \
    VariableKiosk

<<<<<<< HEAD

def totass(DAYL, AMAX, EFF, LAI, KDIF, AVRAD, DIFPP, DSINBE, SINLD, COSLD):
    """ This routine calculates the daily total gross CO2 assimilation by
    performing a Gaussian integration over time. At three different times of
    the day, irradiance is computed and used to calculate the instantaneous
    canopy assimilation, whereafter integration takes place. More information
    on this routine is given by Spitters et al. (1988).

    FORMAL PARAMETERS:  (I=input,O=output,C=control,IN=init,T=time)
    name   type meaning                                    units  class
    ----   ---- -------                                    -----  -----
    DAYL    R4  Astronomical daylength (base = 0 degrees)     h      I
    AMAX    R4  Assimilation rate at light saturation      kg CO2/   I
                                                          ha leaf/h
    EFF     R4  Initial light use efficiency              kg CO2/J/  I
                                                          ha/h m2 s
    LAI     R4  Leaf area index                             ha/ha    I
    KDIF    R4  Extinction coefficient for diffuse light             I
    AVRAD   R4  Daily shortwave radiation                  J m-2 d-1 I
    DIFPP   R4  Diffuse irradiation perpendicular to direction of
                light                                      J m-2 s-1 I
    DSINBE  R4  Daily total of effective solar height         s      I
    SINLD   R4  Seasonal offset of sine of solar height       -      I
    COSLD   R4  Amplitude of sine of solar height             -      I
    DTGA    R4  Daily total gross assimilation           kg CO2/ha/d O

    Authors: Daniel van Kraalingen
    Date   : April 1991

    Python version:
    Authors: Allard de Wit
    Date   : September 2011
    """

    # Gauss points and weights
    XGAUSS = [0.1127017, 0.5000000, 0.8872983]
    WGAUSS = [0.2777778, 0.4444444, 0.2777778]

    # calculation of assimilation is done only when it will not be zero
    # (AMAX >0, LAI >0, DAYL >0)
    DTGA = 0.
    if (AMAX > 0. and LAI > 0. and DAYL > 0.):
        for i in range(3):
            HOUR   = 12.0+0.5*DAYL*XGAUSS[i]
            SINB   = max(0.,SINLD+COSLD*cos(2.*pi*(HOUR+12.)/24.))
            PAR    = 0.5*AVRAD*SINB*(1.+0.4*SINB)/DSINBE
            PARDIF = min(PAR,SINB*DIFPP)
            PARDIR = PAR-PARDIF
            FGROS = assim(AMAX,EFF,LAI,KDIF,SINB,PARDIR,PARDIF)
            DTGA += FGROS*WGAUSS[i]
    DTGA *= DAYL

    return DTGA


def assim(AMAX, EFF, LAI, KDIF, SINB, PARDIR, PARDIF):
    """This routine calculates the gross CO2 assimilation rate of
    the whole crop, FGROS, by performing a Gaussian integration
    over depth in the crop canopy. At three different depths in
    the canopy, i.e. for different values of LAI, the
    assimilation rate is computed for given fluxes of photosynthe-
    tically active radiation, whereafter integration over depth
    takes place. More information on this routine is given by
    Spitters et al. (1988). The input variables SINB, PARDIR
    and PARDIF are calculated in routine TOTASS.

    Subroutines and functions called: none.
    Called by routine TOTASS.

    Author: D.W.G. van Kraalingen, 1986

    Python version:
    Allard de Wit, 2011
    """
    # Gauss points and weights
    XGAUSS = [0.1127017, 0.5000000, 0.8872983]
    WGAUSS = [0.2777778, 0.4444444, 0.2777778]

    SCV = 0.2

    # 13.2 extinction coefficients KDIF, KDIRBL, KDIRT
    REFH = (1.-sqrt(1.-SCV))/(1.+sqrt(1.-SCV))
    REFS = REFH*2./(1.+1.6*SINB)
    KDIRBL = (0.5/SINB)*KDIF/(0.8*sqrt(1.-SCV))
    KDIRT = KDIRBL*sqrt(1.-SCV)

    #13.3 three-point Gaussian integration over LAI
    FGROS = 0.
    for i in range(3):
        LAIC = LAI*XGAUSS[i]
        # absorbed diffuse radiation (VISDF),light from direct
        # origine (VIST) and direct light (VISD)
        VISDF  = (1.-REFS)*PARDIF*KDIF  *exp(-KDIF  *LAIC)
        VIST   = (1.-REFS)*PARDIR*KDIRT *exp(-KDIRT *LAIC)
        VISD   = (1.-SCV) *PARDIR*KDIRBL*exp(-KDIRBL*LAIC)

        # absorbed flux in W/m2 for shaded leaves and assimilation
        VISSHD = VISDF+VIST-VISD
        FGRSH  = AMAX*(1.-exp(-VISSHD*EFF/max(2.0,AMAX)))

        # direct light absorbed by leaves perpendicular on direct
        # beam and assimilation of sunlit leaf area
        VISPP  = (1.-SCV)*PARDIR/SINB
        if (VISPP <= 0.):
            FGRSUN = FGRSH
        else:
            FGRSUN = AMAX*(1.-(AMAX-FGRSH) \
                     *(1.-exp(-VISPP*EFF/max(2.0,AMAX)))/ (EFF*VISPP))

        # fraction of sunlit leaf area (FSLLA) and local
        # assimilation rate (FGL)
        FSLLA  = exp(-KDIRBL*LAIC)
        FGL    = FSLLA*FGRSUN+(1.-FSLLA)*FGRSH

        # integration
        FGROS += FGL*WGAUSS[i]

    FGROS  = FGROS*LAI
    return FGROS
=======
try:
    from ..futil import totass as ftotass
    from ..futil import astro as fastro
except ImportError as exc:
    msg = "Failed import fortran objects, reverting to python versions."
    print(msg)
    ftotass = fastro = None
>>>>>>> d794de0e

class WOFOST_Assimilation(SimulationObject):
    """Class implementing a WOFOST/SUCROS style assimilation routine.
    
    WOFOST calculates the daily gross |CO2| assimilation rate of a crop
    from the absorbed radiation and the photosynthesis-light response curve
    of individual leaves. This response is dependent on temperature and
    leaf age. The absorbed radiation is calculated from the total incoming
    radiation and the leaf area. Daily gross |CO2| assimilation is obtained
    by integrating the assimilation rates over the leaf layers and over the
    day.
      
    *Simulation parameters*
    
    =======  ============================================= =======  ============
     Name     Description                                   Type     Unit
    =======  ============================================= =======  ============
    AMAXTB   Max. leaf |CO2| assim. rate as a function of   TCr     |kg ha-1 hr-1|
             of DVS
    EFFTB    Light use effic. single leaf as a function     TCr     |kg ha-1 hr-1 /(J m-2 s-1)|
             of daily mean temperature                                    
    KDIFTB   Extinction coefficient for diffuse visible     TCr      -
             as function of DVS
    TMPFTB   Reduction factor of AMAX as function of        TCr      -
             daily mean temperature.
    TMNFTB   Reduction factor of AMAX as function of        TCr      -
             daily minimum temperature.
    =======  ============================================= =======  ============
    
    *State and rate variables*
    
    `WOFOST_Assimilation` has no state/rate variables, but calculates the
    rate of assimilation which is returned directly from the `__call__()`
    method.
    
    *Signals sent or handled*
    
    None
        
    
    *External dependencies:*
    
    =======  =================================== =================  ============
     Name     Description                         Provided by         Unit
    =======  =================================== =================  ============
    DVS      Crop development stage              DVS_Phenology       -
    LAI      Leaf area index                     Leaf_dynamics       -
    =======  =================================== =================  ============
    """
    
    class Parameters(ParamTemplate):
        AMAXTB = AfgenTrait()
        EFFTB  = AfgenTrait()
        KDIFTB = AfgenTrait()
        TMPFTB = AfgenTrait()
        TMNFTB = AfgenTrait()

    def initialize(self, day, kiosk, parvalues):
        """
        :param day: start date of the simulation
<<<<<<< HEAD
        :param kiosk: variable kiosk of this Engine instance
        :param cropdata: dictionary with cropdata key/value pairs
        :returns: the assimilation rate using __call__()
=======
        :param kiosk: variable kiosk of this PCSE instance
        :param parvalues: `ParameterProvider` object providing parameters as
                key/value pairs
        :returns: the assimilation rate in |kg ha-1 d-1| using __call__()
>>>>>>> d794de0e
        """

        self.params = self.Parameters(parvalues)
        self.kiosk = kiosk
    
    def __call__(self, day, drv):
        # Check if fortran versions can be used otherwise use native python
        if ftotass is not None:
            PGASS = self.___call__fortran(day, drv)
        else:
            PGASS = self.__call__python(day, drv)

        return PGASS

    def ___call__fortran(self, day, drv):
        """Calls fortran versions of ASTRO and TOTASS
        """
        params = self.params

        # published states from the kiosk
        DVS = self.kiosk["DVS"]
        LAI = self.kiosk["LAI"]

        # 2.19  photoperiodic daylength
        IDAY = doy(day)
        DAYL, DAYLP, SINLD, COSLD, DIFPP, ATMTR, DSINBE = \
             fastro(IDAY, drv.LAT, drv.IRRAD)

        # 2.20  daily dry matter production

        # gross assimilation and correction for sub-optimum
        # average day temperature
        AMAX = params.AMAXTB(DVS)
        AMAX *= params.TMPFTB(drv.DTEMP)
        KDIF = params.KDIFTB(DVS)
        EFF  = params.EFFTB(drv.DTEMP)
        DTGA = ftotass(DAYL, AMAX, EFF, LAI, KDIF, drv.IRRAD, DIFPP,
                       DSINBE, SINLD, COSLD)

        # correction for low minimum temperature potential
        # assimilation in kg CH2O per ha
        DTGA *= params.TMNFTB(drv.TMINRA)
        PGASS = DTGA * 30./44.

        return PGASS

    def __call__python(self, day, drv):
        params = self.params

        # published states from the kiosk
        DVS = self.kiosk["DVS"]
        LAI = self.kiosk["LAI"]
        
        # 2.19  photoperiodic daylength
        DAYL,DAYLP,SINLD,COSLD,DIFPP,ATMTR,DSINBE,ANGOT = astro(day, drv.LAT, drv.IRRAD)

        # 2.20  daily dry matter production

        # gross assimilation and correction for sub-optimum
        # average day temperature
        AMAX = params.AMAXTB(DVS)
        AMAX *= params.TMPFTB(drv.DTEMP)
        KDIF = params.KDIFTB(DVS)
        EFF  = params.EFFTB(drv.DTEMP)        
        DTGA = totass(DAYL, AMAX, EFF, LAI, KDIF, drv.IRRAD, DIFPP,
                      DSINBE, SINLD, COSLD)

        # correction for low minimum temperature potential
        # assimilation in kg CH2O per ha
        DTGA *= params.TMNFTB(drv.TMINRA)
        PGASS = DTGA * 30./44.
        
        return PGASS


class WOFOST_Assimilation2(SimulationObject):
    """Class implementing a WOFOST/SUCROS style assimilation routine including
    effect of changes in atmospheric CO2 concentration.

    WOFOST calculates the daily gross |CO2| assimilation rate of a crop
    from the absorbed radiation and the photosynthesis-light response curve
    of individual leaves. This response is dependent on temperature and
    leaf age. The absorbed radiation is calculated from the total incoming
    radiation and the leaf area. Daily gross |CO2| assimilation is obtained
    by integrating the assimilation rates over the leaf layers and over the
    day.



    *Simulation parameters* (To be provided in cropdata dictionary):

    =========  ============================================= =======  ============
     Name       Description                                   Type     Unit
    =========  ============================================= =======  ============
    AMAXTB     Max. leaf |CO2| assim. rate as a function of   TCr     |kg ha-1 hr-1|
               of DVS
    EFFTB      Light use effic. single leaf as a function     TCr     |kg ha-1 hr-1 /(J m-2 s-1)|
               of daily mean temperature
    KDIFTB     Extinction coefficient for diffuse visible     TCr      -
               as function of DVS
    TMPFTB     Reduction factor of AMAX as function of        TCr      -
               daily mean temperature.
    TMPFTB     Reduction factor of AMAX as function of        TCr      -
               daily minimum temperature.
    CO2AMAXTB  Correction factor for AMAX given atmos-        TCr      -
               pheric CO2 concentration.
    CO2EFFTB   Correction factor for EFF given atmos-         TCr      -
               pheric CO2 concentration.
    CO2        Atmopheric CO2 concentration                   SCr      ppm
    =========  ============================================= =======  ============

    *State and rate variables*

    `WOFOST_Assimilation2` has no state/rate variables, but calculates the
    rate of assimilation which is returned directly from the `__call__()`
    method.

    *Signals sent or handled*

    None


    *External dependencies:*

    =======  =================================== =================  ============
     Name     Description                         Provided by         Unit
    =======  =================================== =================  ============
    DVS      Crop development stage              DVS_Phenology       -
    LAI      Leaf area index                     Leaf_dynamics       -
    =======  =================================== =================  ============
    """

    class Parameters(ParamTemplate):
        AMAXTB = AfgenTrait()
        EFFTB = AfgenTrait()
        KDIFTB = AfgenTrait()
        TMPFTB = AfgenTrait()
        TMNFTB = AfgenTrait()
        CO2AMAXTB = AfgenTrait()
        CO2EFFTB = AfgenTrait()
        CO2 = Float(-99.)

    def initialize(self, day, kiosk, cropdata):
        """
        :param day: start date of the simulation
        :param kiosk: variable kiosk of this Engine instance
        :param cropdata: dictionary with cropdata key/value pairs
        :returns: the assimilation rate using __call__()
        """

        self.params = self.Parameters(cropdata)
        self.kiosk  = kiosk

    def __call__(self, day, drv):
        params = self.params

        # published states from the kiosk
        DVS = self.kiosk["DVS"]
        LAI = self.kiosk["LAI"]

        # 2.19  photoperiodic daylength
        DAYL,DAYLP,SINLD,COSLD,DIFPP,ATMTR,DSINBE,ANGOT = astro(day, drv.LAT, drv.IRRAD)

        # 2.20  daily dry matter production

        # gross assimilation and correction for sub-optimum
        # average day temperature
        AMAX = params.AMAXTB(DVS)

        # added IS june 2013
        # correction for changing CO2 concentration
        AMAX *= params.CO2AMAXTB(params.CO2)
        AMAX *= params.TMPFTB(drv.DTEMP)
        KDIF = params.KDIFTB(DVS)
        EFF  = params.EFFTB(drv.DTEMP)*params.CO2EFFTB(params.CO2)
        DTGA = totass(DAYL, AMAX, EFF, LAI, KDIF, drv.IRRAD, DIFPP,
                      DSINBE, SINLD, COSLD)

        # correction for low minimum temperature potential
        # assimilation in kg CH2O per ha
        DTGA *= params.TMNFTB(drv.TMINRA)
        PGASS = DTGA * 30./44.

        return PGASS
<|MERGE_RESOLUTION|>--- conflicted
+++ resolved
@@ -2,13 +2,6 @@
 # Copyright (c) 2004-2014 Alterra, Wageningen-UR
 # Allard de Wit (allard.dewit@wur.nl), April 2014
 """SimulationObjects implementing |CO2| Assimilation for use with PCSE.
-<<<<<<< HEAD
-=======
-
-Available SimulationObjects:
-
-* WOFOST_Assimilation
->>>>>>> d794de0e
 """
 from __future__ import print_function
 from math import sqrt, exp, cos, pi
@@ -16,10 +9,16 @@
 from ..traitlets import Instance, Float, AfgenTrait
 
 from ..util import limit, astro, doy
-from ..base_classes import ParamTemplate, SimulationObject, \
-    VariableKiosk
-
-<<<<<<< HEAD
+from ..base_classes import ParamTemplate, SimulationObject
+
+try:
+    from ..futil import totass as ftotass
+    from ..futil import astro as fastro
+except ImportError as exc:
+    msg = "Failed import fortran objects, reverting to python versions."
+    print(msg)
+    ftotass = fastro = None
+
 
 def totass(DAYL, AMAX, EFF, LAI, KDIF, AVRAD, DIFPP, DSINBE, SINLD, COSLD):
     """ This routine calculates the daily total gross CO2 assimilation by
@@ -139,15 +138,7 @@
 
     FGROS  = FGROS*LAI
     return FGROS
-=======
-try:
-    from ..futil import totass as ftotass
-    from ..futil import astro as fastro
-except ImportError as exc:
-    msg = "Failed import fortran objects, reverting to python versions."
-    print(msg)
-    ftotass = fastro = None
->>>>>>> d794de0e
+
 
 class WOFOST_Assimilation(SimulationObject):
     """Class implementing a WOFOST/SUCROS style assimilation routine.
@@ -208,16 +199,10 @@
     def initialize(self, day, kiosk, parvalues):
         """
         :param day: start date of the simulation
-<<<<<<< HEAD
-        :param kiosk: variable kiosk of this Engine instance
-        :param cropdata: dictionary with cropdata key/value pairs
-        :returns: the assimilation rate using __call__()
-=======
         :param kiosk: variable kiosk of this PCSE instance
         :param parvalues: `ParameterProvider` object providing parameters as
                 key/value pairs
         :returns: the assimilation rate in |kg ha-1 d-1| using __call__()
->>>>>>> d794de0e
         """
 
         self.params = self.Parameters(parvalues)
