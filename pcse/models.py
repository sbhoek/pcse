--- conflicted
+++ resolved
@@ -169,92 +169,4 @@
 
     def __init__(self, parameterprovider, weatherdataprovider, agromanagement):
         Engine.__init__(self, parameterprovider, weatherdataprovider, agromanagement,
-                        config=self.config)
-
-<<<<<<< HEAD
-class Wofost72_PP_HB(Engine):
-    """Convenience class for running WOFOST7.2 Potential Production.
-
-    :param parameterprovider: A ParameterProvider instance providing all parameter values
-    :param weatherdataprovider: A WeatherDataProvider object
-    :param agromanagement: Agromanagement data
-    """
-    config = "Wofost72_PP_HB.conf"
-
-    def __init__(self, parameterprovider, weatherdataprovider, agromanagement):
-        Engine.__init__(self, parameterprovider, weatherdataprovider, agromanagement,
-                        config=self.config)
-
-class Wofost72_WLP_HB(Engine):
-    """Convenience class for running WOFOST7.2 Potential Production.
-
-    :param parameterprovider: A ParameterProvider instance providing all parameter values
-    :param weatherdataprovider: A WeatherDataProvider object
-    :param agromanagement: Agromanagement data
-    """
-    config = "Wofost72_WLP_HB.conf"
-
-    def __init__(self, parameterprovider, weatherdataprovider, agromanagement):
-        Engine.__init__(self, parameterprovider, weatherdataprovider, agromanagement,
-                        config=self.config)
-
-class Wofost80_PP_beta_HB(Engine):
-    """Convenience class for running WOFOST8.0 potential production (includes NPK dynamics)
-
-    :param parameterprovider: A ParameterProvider instance providing all parameter values
-    :param weatherdataprovider: A WeatherDataProvider object
-    :param agromanagement: Agromanagement data
-    """
-    config = "Wofost80_PP_HB.conf"
-
-    def __init__(self, parameterprovider, weatherdataprovider, agromanagement):
-        Engine.__init__(self, parameterprovider, weatherdataprovider, agromanagement,
-                        config=self.config)
-
-class Wofost80_WLP_FD_beta_HB(Engine):
-    """Convenience class for running WOFOST8.0 nutrient and water-limited production
-
-    :param parameterprovider: A ParameterProvider instance providing all parameter values
-    :param weatherdataprovider: A WeatherDataProvider object
-    :param agromanagement: Agromanagement data
-    """
-    config = "Wofost80_WLP_FD_HB.conf"
-
-    def __init__(self, parameterprovider, weatherdataprovider, agromanagement):
-        Engine.__init__(self, parameterprovider, weatherdataprovider, agromanagement,
-                        config=self.config)
-
-
-class Wofost80_N_beta_HB(Engine):
-    """Convenience class for running WOFOST8.0 nitrogen-limited production 
-
-    :param parameterprovider: A ParameterProvider instance providing all parameter values
-    :param weatherdataprovider: A WeatherDataProvider object
-    :param agromanagement: Agromanagement data
-    """
-    config = "Wofost80_N_HB.conf"
-
-    def __init__(self, parameterprovider, weatherdataprovider, agromanagement):
-        Engine.__init__(self, parameterprovider, weatherdataprovider, agromanagement,
-                        config=self.config)
-
-
-class Wofost80_NWLP_FD_beta_HB(Engine):
-    """Convenience class for running WOFOST8.0 nutrient and water-limited production
-
-    :param parameterprovider: A ParameterProvider instance providing all parameter values
-    :param weatherdataprovider: A WeatherDataProvider object
-    :param agromanagement: Agromanagement data
-    """
-    config = "Wofost80_NWLP_FD_HB.conf"
-=======
-
-class ALCEPAS(Engine):
-    """ALCEPAS Onion growth model.
-    """
-    config = "alcepas.conf"
->>>>>>> 7d63f659
-
-    def __init__(self, parameterprovider, weatherdataprovider, agromanagement):
-        Engine.__init__(self, parameterprovider, weatherdataprovider, agromanagement,
                         config=self.config)