--- conflicted
+++ resolved
@@ -1,21 +1,9 @@
 # -*- coding: utf-8 -*-
-<<<<<<< HEAD
-# Copyright (c) 2004-2014 Alterra, Wageningen-UR
-# Allard de Wit (allard.dewit@wur.nl), April 2014
-import sys, os
-if sys.version_info.major == 2:
-    from urllib import urlopen
-else:
-    from urllib.request import urlopen
-import urllib
-from datetime import date, timedelta
-=======
 # Copyright (c) 2004-2018 Alterra, Wageningen-UR
 # Allard de Wit (allard.dewit@wur.nl), July 2018
 import os
 import datetime as dt
 
->>>>>>> 847222a1
 import numpy as np
 import pandas as pd
 import requests
@@ -236,11 +224,7 @@
                    }
         msg = "Starting retrieval from NASA Power"
         self.logger.debug(msg)
-<<<<<<< HEAD
-        req = urlopen(url)
-=======
         req = requests.get(server, params=payload)
->>>>>>> 847222a1
 
         if req.status_code != self.HTTP_OK:
             msg = ("Failed retrieving POWER data, server returned HTTP " +
@@ -331,47 +315,6 @@
         msg = "Start parsing of POWER records from URL retrieval."
         self.logger.debug(msg)
 
-<<<<<<< HEAD
-        # First strip off the header by searching for '-END HEADER'
-        is_header = True
-        while is_header:
-            line = powerdata.pop(0)
-            if line.startswith(b"-END HEADER"):
-                is_header = False
-
-        # Now start parsing meteo records
-        recs = []
-        for line in powerdata:
-            rec = self._parse_raw_power_record(line)
-            if rec is not None:
-                recs.append(rec)
-
-        nrecs = len(powerdata)
-        nsuccess = len(recs)
-        nfail = nrecs - nsuccess
-        msg = "Parsed %i POWER records: %i success, %i failures" % (nrecs, nsuccess, nfail)
-        self.logger.debug(msg)
-
-        return recs
-
-    def _parse_raw_power_record(self, line):
-        """Parse each record and return as a dict, return None if parsing fails due to a missing variable
-        """
-        r = line.split()
-        rec = {}
-        year = int(r.pop(0))
-        doy = int(r.pop(0))
-        rec["day"] = date(year, 1, 1) + timedelta(days=(doy - 1))
-        try:
-            for i, name in enumerate(self.power_variables):
-                rec[name] = float(r[i])
-            return rec
-        except (ValueError, IndexError) as e:
-            msg = "POWER record failed to parse (probably incomplete): %s" % rec
-            self.logger.debug(msg)
-            return None
-
-=======
         fill_value = float(powerdata["header"]["fillValue"])
 
         df_power = {}
@@ -399,5 +342,4 @@
                                 "LON": self.longitude,
                                 "ELEV": self.elevation})
 
-        return df_pcse
->>>>>>> 847222a1
+        return df_pcse