<<<<<<< HEAD
# -*- coding: utf-8 -*-
# Copyright (c) 2004-2015 Alterra, Wageningen-UR
# Allard de Wit (allard.dewit@wur.nl), March 2015
"""
Data providers for weather, soil, crop, timer and site data. Also
a class for testing STU suitability for a given crop.

Data providers are compatible with a CGMS 11 database schema.
"""

import datetime
import logging

from sqlalchemy import MetaData, select, Table, and_
from tabulate import tabulate
import numpy as np
import yaml

from ...util import wind10to2, safe_float, check_date, reference_ET
from ... import exceptions as exc
from ...base_classes import WeatherDataContainer, WeatherDataProvider


def fetch_crop_name(engine, crop_no):
    """Retrieves the name of the crop from the CROP table for
    given crop_no.

    :param engine: SqlAlchemy engine object providing DB access
    :param crop_no: Integer crop ID, maps to the CROP_NO column in the table
    """
    metadata = MetaData(engine)
    table_crop = Table("crop", metadata, autoload=True)
    r = select([table_crop],
               table_crop.c.crop_no == crop_no).execute()
    row = r.fetchone()
    r.close()
    if row is None:
        msg = "Failed deriving crop name from CROP table for crop_no %s" % crop_no
        raise exc.PCSEError(msg)
    return row.crop_name


class STU_Suitability(set):
    """Returns a set() of suitable STU's for given crop_no.

    :param engine: SqlAlchemy engine object providing DB access
    :param crop_no: Integer crop ID, maps to the CROP_NO column in the table
    """

    def __init__(self, engine, crop_no):
        self.crop_no = int(crop_no)

        metadata = MetaData(engine)
        table_crop = Table('crop', metadata, autoload=True)
        r = select([table_crop], table_crop.c.crop_no == self.crop_no).execute()
        row = r.fetchone()
        if row is None:
            msg = "No crop group found for crop_no=%s" % self.crop_no
            raise exc.PCSEError(msg)
        self.cropgroup_no = int(row.cropgroup_no)
        self.crop_name = row.crop_name

        table_ss = Table('suitability', metadata, autoload=True, )
        r = select([table_ss.c.stu_no], table_ss.c.cropgroup_no == self.cropgroup_no).execute()
        rows = r.fetchall()
        set.__init__(self, [int(row.stu_no) for row in rows])


class WeatherObsGridDataProvider(WeatherDataProvider):
    """Retrieves meteodata from the WEATHER_OBS_GRID table in a CGMS12
    compatible database.

    :param engine: SqlAlchemy engine object providing DB access
    :param grid_no:  Grid number (int) to retrieve data for
    :param start_date: Retrieve meteo data starting with start_date
        (datetime.date object)
    :param end_date: Retrieve meteo data up to and including end_date
        (datetime.date object)
    :param recalc_ET: Set to True to force calculation of reference
        ET values. Mostly useful when values have not been calculated
        in the CGMS database.

    Note that all meteodata is first retrieved from the DB and stored
    internally. Therefore, no DB connections are stored within the class
    instance. This makes that class instances can be pickled.

    If start_date and end_date are not provided then the entire time-series
    for the grid is retrieved.
    """
    # default values for the Angstrom parameters in the sunshine duration model
    angstA = 0.18
    angstB = 0.55
    def __init__(self, engine, grid_no, start_date=None, end_date=None,
                 recalc_ET=False):

        WeatherDataProvider.__init__(self)

        self.grid_no = grid_no
        self.recalc_ET = recalc_ET

        try:
            self.start_date = self.check_keydate(start_date)
        except KeyError:
            self.start_date = None

        try:
            self.end_date = self.check_keydate(end_date)
        except KeyError:
            self.end_date = None

        try:
            self.time_interval = (end_date - start_date).days + 1
        except TypeError:
            self.time_interval = None

        metadata = MetaData(engine)
        # Get location info (lat/lon/elevation)
        self._fetch_location_from_db(metadata)
        # Retrieved meteo data
        self._fetch_weather_from_db(metadata)

        # Provide a description that is shown when doing a print()
        line1 = "Weather data retrieved from CGMS 11 db %s" % str(engine)[7:-1]
        line2 = "for grid_no: %s" % self.grid_no
        self.description = [line1, line2]

    #---------------------------------------------------------------------------
    def _fetch_location_from_db(self, metadata):
        """Retrieves latitude, longitude, elevation from "grid" table and
        assigns them to self.latitude, self.longitude, self.elevation."""

        # Pull Latitude value for grid nr from database

        table_grid = Table("grid", metadata, autoload=True)
        r = select([table_grid.c.latitude, table_grid.c.longitude,
                    table_grid.c.altitude],
                   table_grid.c.grid_no == self.grid_no).execute()
        row = r.fetchone()
        r.close()
        if row is None:
            msg = "Failed deriving location info for grid %s" % self.grid_no
            raise exc.PCSEError(msg)

        self.latitude = float(row.latitude)
        self.longitude = float(row.longitude)
        self.elevation = float(row.altitude)

        msg = ("Succesfully retrieved location information from 'grid' table "
               "for grid %s")
        self.logger.info(msg, self.grid_no)

    #---------------------------------------------------------------------------
    def _fetch_weather_from_db(self, metadata):
        """Retrieves the meteo data from table "grid_weather".
        """

        try:
            # if start_date/end_date are None, define a date in the far past/future
            start_date = self.start_date if self.start_date is not None else datetime.date(1, 1, 1)
            end_date = self.end_date if self.end_date is not None else datetime.date(9999, 1, 1)
            table_db = Table("weather_obs_grid", metadata, autoload=True)
            r = select([table_db], and_(table_db.c.grid_no == self.grid_no,
                                        table_db.c.day >= start_date,
                                        table_db.c.day <= end_date)
                       ).execute()
            rows = r.fetchall()

            c = len(rows)
            if self.time_interval is not None:
                if c < self.time_interval:
                    msg = ("Only %i records selected from table 'WEATHER_OBS_GRID' "
                           "for grid %i, period %s -- %s.")
                    self.logger.warn(msg, c, self.grid_no, self.start_date,
                                     self.end_date)

            for row in rows:
                DAY = self.check_keydate(row.day)
                t = {"DAY": DAY, "LAT": self.latitude,
                     "LON": self.longitude, "ELEV": self.elevation}
                wdc = self._make_WeatherDataContainer(row, t)
                self._store_WeatherDataContainer(wdc, DAY)
        except Exception:
            msg = "Failure reading meteodata for grid %s "
            self.logger.exception(msg, self.grid_no)
            raise exc.PCSEError(msg, self.grid_no)

        msg = ("Successfully retrieved weather data from 'WEATHER_OBS_GRID' table "
               "for grid %s between %s and %s")
        self.logger.info(msg, self.grid_no, self.start_date, self.end_date)

    #---------------------------------------------------------------------------
    def _make_WeatherDataContainer(self, row, t):
        """Process record from grid_weather including unit conversion."""

        t.update({"TMAX": float(row.temperature_max),
                  "TMIN": float(row.temperature_min),
                  "TEMP": float(row.temperature_avg),
                  "VAP":  float(row.vapourpressure),
                  "WIND": wind10to2(float(row.windspeed)),
                  "RAIN": float(row.precipitation)/10.,
                  "IRRAD": float(row.radiation)*1000.,
                  "SNOWDEPTH": safe_float(row.snowdepth)})

        if not self.recalc_ET:
            t.update({"E0":  float(row.e0)/10.,
                      "ES0": float(row.es0)/10.,
                      "ET0": float(row.et0)/10.})
        else:
            e0, es0, et0 = reference_ET(ANGSTA=self.angstA,
                                        ANGSTB=self.angstB, **t)

            t.update({"E0":  e0/10.,
                      "ES0": es0/10.,
                      "ET0": et0/10.})

        wdc = WeatherDataContainer(**t)
        return wdc


class AgroManagementDataProvider(list):
    """Class for providing agromanagement data from the CROP_CALENDAR table in a CGMS12 database.

    :param engine: SqlAlchemy engine object providing DB access
    :param grid_no: Integer grid ID, maps to the grid_no column in the table
    :param crop_no: Integer id of crop, maps to the crop_no column in the table
    :param campaign_year: Integer campaign year, maps to the YEAR column in the table.
           The campaign year usually refers to the year of the harvest. Thus for crops
           crossing calendar years, the start_date can be in the previous year.
    :keyword campaign_start: Optional keyword that can be used to define the start of the
           campaign. Note that by default the campaign_start_date is set equal to the
           crop_start_date which means that the simulation starts when the crop starts.
           This default behaviour can be changed using this keyword. It can have multiple meanings:
           - if a date object is passed, the campaign is assumed to start on this date.
           - if an int/float is passed, the campaign_start_date is calculated as the
             crop_start_date minus the number of days provided by campaign_start.

    For adjusting the campaign_start_Date, see also the `set_campaign_start_date(date)` method
    to update the campaign_start_date on an existing AgroManagementDataProvider.
    """
    agro_management_template = """
          - {campaign_start_date}:
                CropCalendar:
                    crop_id: '{crop_name}'
                    crop_start_date: {crop_start_date}
                    crop_start_type: {crop_start_type}
                    crop_end_date: {crop_end_date}
                    crop_end_type: {crop_end_type}
                    max_duration: {max_duration}
                TimedEvents: null
                StateEvents: null
          - {campaign_end_date}: null
        """

    def __init__(self, engine, grid_no, crop_no, campaign_year, campaign_start=None):
        list.__init__(self)
        self.grid_no = int(grid_no)
        self.crop_no = int(crop_no)
        self.campaign_year = int(campaign_year)
        self.crop_name = fetch_crop_name(engine, self.crop_no)
        self.db_resource = str(engine)[7:-1]

        metadata = MetaData(engine)
        table_cc = Table("crop_calendar", metadata, autoload=True)

        r = select([table_cc], and_(table_cc.c.grid_no == self.grid_no,
                                    table_cc.c.crop_no == self.crop_no,
                                    table_cc.c.year == self.campaign_year)).execute()
        row = r.fetchone()
        r.close()
        if row is None:
            msg = "Failed deriving crop calendar for grid_no %s, crop_no %s " % (grid_no, crop_no)
            raise exc.PCSEError(msg)

        # Determine the start date/type. Only sowing|emergence is accepted by PCSE/WOFOST
        cgms12_start_type = str(row.start_type).strip()
        self.crop_start_date = check_date(row.start_date)
        if cgms12_start_type == "FIXED_SOWING":
            self.crop_start_type = "sowing"
        elif cgms12_start_type == "FIXED_EMERGENCE":
            self.crop_start_type = "emergence"
        else:
            msg = "Unsupported START_TYPE in CROP_CALENDAR table: %s" % row.start_type
            raise exc.PCSEError(msg)

        # determine the campaign_start_date
        if campaign_start is None:
            self.campaign_start_date = self.crop_start_date
        elif isinstance(campaign_start, (int, float)):
            ndays = abs(int(campaign_start))
            self.campaign_start_date = self.crop_start_date - datetime.timedelta(days=ndays)
        else:
            try:
                campaign_start = check_date(campaign_start)
                if campaign_start <= self.crop_start_date:
                    self.campaign_start_date = campaign_start
                else:
                    msg = "Date (%s) specified by keyword 'campaign_start' in call to AgroManagementDataProvider " \
                          "is later then crop_start_date defined in the CGMS database."
                    raise exc.PCSEError(msg % campaign_start)
            except KeyError as e:
                msg = "Value (%s) of keyword 'campaign_start' not recognized in call to AgroManagementDataProvider."
                raise exc.PCSEError(msg % campaign_start)

        # Determine crop end date/type and the end of the campaign
        self.crop_end_type = str(row.end_type).strip().lower()
        if self.crop_end_type not in ["harvest", "earliest", "maturity"]:
            msg = ("Unrecognized option for END_TYPE in table "
                   "CROP_CALENDAR: %s" % row.end_type)
            raise exc.PCSEError(msg)

        # Determine maximum duration of the crop

        if self.crop_end_type == "maturity":
            self.crop_end_date = "null"
            self.max_duration = int(row.max_duration)
            self.campaign_end_date = self.crop_start_date + datetime.timedelta(days=self.max_duration)
        else:
            self.crop_end_date = check_date(row.end_date)
            self.campaign_end_date = self.crop_end_date
            self.max_duration = (self.crop_end_date - self.crop_start_date).days + 1

        input = self._build_yaml_agromanagement()
        self._parse_yaml(input)

    def _build_yaml_agromanagement(self):
        """Builds the YAML agromanagent string"""

        input = self.agro_management_template.format(campaign_start_date=self.campaign_start_date,
                                                     crop_name=self.crop_name,
                                                     crop_start_date=self.crop_start_date,
                                                     crop_start_type=self.crop_start_type,
                                                     crop_end_date=self.crop_end_date,
                                                     crop_end_type=self.crop_end_type,
                                                     max_duration=self.max_duration,
                                                     campaign_end_date=self.campaign_end_date
                                                     )
        return input

    def _parse_yaml(self, input):
        """Parses the input YAML string and assigns to self"""
        try:
            items = yaml.load(input)
        except yaml.YAMLError as e:
            msg = "Failed parsing agromanagement string %s: %s" % (input, e)
            raise exc.PCSEError(msg)
        del self[:]
        self.extend(items)

    def set_campaign_start_date(self, start_date):
        """Updates the value for the campaign_start_date.

        This is useful only when the INITIAL_SOIL_WATER table in CGMS12 defines a different
        campaign_start
        """
        self.campaign_start_date = check_date(start_date)
        input = self._build_yaml_agromanagement()
        self._parse_yaml(input)

    def __str__(self):
        msg1 = ("Agromanagement data for crop_no=%i (%s) derived from: %s" %
               (self.crop_no, self.crop_name, self.db_resource))
        msg2 = "%s" % self
        msg = "  %s:\n %s" % (msg1, msg2)
        return msg


class SoilDataProviderSingleLayer(dict):
    """Class for providing soil data from the ROOTING_DEPTH AND
    SOIL_PHYSICAL_GROUP tableS in a CGMS8/12 database. This
    applies to the single layered soil only.

    :param engine: SqlAlchemy engine object providing DB access
    :param stu_no: Integer stu no, maps to the STU_NO column in the table
                   SOIL_TYPOLOGIC_UNIT for providing soil data

    Note that the value of the parameter SMLIM (Initial maximum
    moisture content in initial rooting depth zone) is set
    to field capacity (SMFCF)
    """

    soil_parameters = [("CRAIRC", "CRITICAL_AIR_CONTENT"),
                       ("K0", "HYDR_CONDUCT_SATUR"),
                       ("SOPE", "MAX_PERCOL_ROOT_ZONE"),
                       ("KSUB", "MAX_PERCOL_SUBSOIL"),
                       ("SMFCF", "SOIL_MOISTURE_CONTENT_FC"),
                       ("SM0", "SOIL_MOISTURE_CONTENT_SAT"),
                       ("SMW", "SOIL_MOISTURE_CONTENT_WP")]

    def __init__(self, engine, stu_no):
        dict.__init__(self)

        metadata = MetaData(engine)

        # First get the rooting depth class and soil_group_no
        rd_class, spg_no = self._get_from_STU(metadata, stu_no)
        # Get the actual rooting depth [cm]
        self._get_rooting_depth(metadata, rd_class)
        # Get the actual soil hydrological parameters.
        self._get_soil_hydraulic_parameters(metadata, spg_no)

        # define SMLIM
        self["SMLIM"] = self["SMFCF"]

    def _get_from_STU(self, metadata, stu_no):
        """Retrieves the soil parameters for the given soil typologic unit
        (stu_no) from the tables SOIL_PHYSICAL_GROUP and ROOTING_DEPTH.
        """
        table_stu = Table("soil_typologic_unit", metadata, autoload=True)

        # first get the soil_group_no and rooting depth class
        s = select([table_stu.c.soil_group_no, table_stu.c.calculated_rooting_depth],
                   table_stu.c.stu_no == stu_no).execute()
        row = s.fetchone()
        if row is None:
            msg = ("No record found for stu_no=%i in table "
                   "SOIL_TYPOLOGIC_UNIT." % stu_no)
            raise exc.PCSEError(msg)
        soil_group_no = int(row.soil_group_no)
        rd_class = int(row.calculated_rooting_depth)

        return (rd_class, soil_group_no)

    def _get_rooting_depth(self, metadata, rd_class):
        """Gets the rooting depth from the table ROOTING_DEPTH and
         stores into self[] directly under parameter name 'RDMSOL'.

        :param metadata: An SQLAlchemy Metadata object
        :param rd_class: The rooting depth class (integer)
        """

        table_rd = Table("rooting_depth", metadata, autoload=True)
        s = select([table_rd]).execute()
        rows = s.fetchall()
        # Note that we need to loop over the row here instead of putting a
        # WHERE class = rd_class in the SQL query because 'class' is a reserved
        # word and the column expression table_rd.c.class raises SyntaxError
        for c, root_depth in rows:
            if rd_class == c:
                break
        else:
            msg = ("No record found for rooting_depth_class=%i in table "
                   "ROOTING_DEPTH." % rd_class)
            raise exc.PCSEError(msg)

        self["RDMSOL"] = float(root_depth)

    def _get_soil_hydraulic_parameters(self, metadata, spg_no):
        """Retrieves the soil hydraulic parameters and stores into self[] directly.

        :param metadata: An SQLAlchemy Metadata object
        :param spg_no: the soil physical group number (integer)
        :return: None
        """
        table_spg = Table("soil_physical_group", metadata, autoload=True)

        for (wofost_soil_par, db_soil_par) in self.soil_parameters:
            r = select([table_spg],
                       and_(table_spg.c.soil_group_no == spg_no,
                            table_spg.c.parameter_code == db_soil_par)).execute()
            row = r.fetchone()
            if row is None:
                msg = "Parameter %s not found in table SOIL_PHYSICAL_GROUP" % db_soil_par
                raise exc.PCSEError(msg)
            self[wofost_soil_par] = float(row.parameter_xvalue)


class SoilDataIterator(list):
    """Class for iterating over the different soils in a CGMS grid.

    Instances of this class behave like a list, allowing to iterate
    over the soils in a CGMS grid. An example::

        >>> soil_iterator = SoilDataIterator(engine, grid_no=15060)
        >>> print(soildata)
        Soil data for grid_no=15060 derived from oracle+cx_oracle://cgms12eu:***@eurdas.world
          smu_no=9050131, area=625000000, stu_no=9000282 covering 50% of smu.
            Soil parameters {'SMLIM': 0.312, 'SMFCF': 0.312, 'SMW': 0.152, 'CRAIRC': 0.06,
                             'KSUB': 10.0, 'RDMSOL': 10.0, 'K0': 10.0, 'SOPE': 10.0, 'SM0': 0.439}
          smu_no=9050131, area=625000000, stu_no=9000283 covering 50% of smu.
            Soil parameters {'SMLIM': 0.28325, 'SMFCF': 0.28325, 'SMW': 0.12325, 'CRAIRC': 0.06,
                             'KSUB': 10.0, 'RDMSOL': 40.0, 'K0': 10.0, 'SOPE': 10.0, 'SM0': 0.42075}
        >>> for smu_no, area, stu_no, percentage, soil_par in soildata:
        ...     print(smu_no, area, stu_no, percentage)
        ...
        (9050131, 625000000, 9000282, 50)
        (9050131, 625000000, 9000283, 50)

    """

    # name of the table with Elementary Mapping Units
    emu_table_name = "emu"

    def __init__(self, engine, grid_no):

        list.__init__(self)
        metadata = MetaData(engine)
        self.db_resource = str(engine)[7:-1]
        self.grid_no = int(grid_no)

        SMUs = self._get_SMU_from_EMU(metadata, self.grid_no)
        for smu_no, area in SMUs:
            STUs = self._get_STU_from_SMU(metadata, smu_no)
            for stu_no, percentage in STUs:
                soil_par = SoilDataProviderSingleLayer(engine, stu_no)
                self.append((smu_no, area, stu_no, percentage, soil_par))

    def _get_SMU_from_EMU(self, metadata, grid_no):
        """Retrieves the relevant SMU for given grid_no from
        table EMU.
        """
        table_emu = Table(self.emu_table_name, metadata, autoload=True)
        r = select([table_emu.c.smu_no, table_emu.c.area],
                   table_emu.c.grid_no == grid_no).execute()
        rows = r.fetchall()
        if rows is None:
            msg = ("No soil mapping units (SMU) found for grid_no=%i "
                   "in table %s" % (grid_no, self.emu_table_name))
            raise exc.PCSEError(msg)

        return rows

    def _get_STU_from_SMU(self, metadata, smu_no):
        """Retrieves the relevant STU for given SMU_NO from table
        SOIL_ASSOCIATION_COMPOSITION
        """
        table_sac = Table("soil_association_composition", metadata, autoload=True)
        r = select([table_sac.c.stu_no, table_sac.c.percentage],
                   table_sac.c.smu_no == smu_no).execute()
        rows = r.fetchall()
        if rows is None:
            msg = "No soil typologic units (STU) found for smu_no=%i" % smu_no
            raise exc.PCSEError(msg)

        return rows

    def __str__(self):
        msg = "Soil data for grid_no=%i derived from %s\n" % (self.grid_no, self.db_resource)
        template = "  smu_no=%i, area=%.0f, stu_no=%i covering %i%% of smu.\n    Soil parameters %s\n"
        for t in self:
            msg += template % t
        return msg

class CropDataProvider(dict):
    """Retrieves the crop parameters for the given grid_no, crop_no and year
    from the tables CROP_CALENDAR, CROP_PARAMETER_VALUE and VARIETY_PARAMETER_VALUE.

    :param engine: SqlAlchemy engine object providing DB access
    :param grid_no: Integer grid ID, maps to the GRID_NO column in the table
    :param crop_no: Integer crop ID, maps to the CROP_NO column in the table
    :param campaign_year: Integer campaign year, maps to the YEAR column in the table.
        The campaign year usually refers to the year of the harvest. Thus for crops
        crossing calendar years, the start_date can be in the previous year.
    """

    # Define single and tabular crop parameter values
    parameter_codes_single = ("CFET", "CVL", "CVO", "CVR", "CVS", "DEPNR", "DLC",
                              "DLO", "DVSEND", "EFF", "IAIRDU", "IDSL", "KDIF",
                              "LAIEM", "PERDL", "Q10", "RDI", "RDMCR", "RGRLAI",
                              "RML", "RMO", "RMR", "RMS", "RRI", "SPA", "SPAN", "SSA",
                              "TBASE", "TBASEM", "TDWI", "TEFFMX", "TSUM1", "TSUM2",
                              "TSUMEM", "VERNBASE", "VERNSAT", "VERNDVS")
    parameter_codes_tabular = ("AMAXTB", "DTSMTB", "FLTB", "FOTB", "FRTB", "FSTB",
                               "RDRRTB", "RDRSTB", "RFSETB", "SLATB", "TMNFTB",
                               "TMPFTB", "VERNRTB")
    # Some parameters have to be converted from a single to a tabular form
    single2tabular = {"SSA": ("SSATB", [0., None, 2.0, None]),
                      "KDIF": ("KDIFTB", [0., None, 2.0, None]),
                      "EFF": ("EFFTB", [0., None, 40., None])}
    # Default values for additional parameters not defined in CGMS
    parameters_additional = {"DVSI": 0.0, "IOX": 0}
    parameters_optional = ["VERNRTB", "VERNBASE", "VERNSAT", "VERNDVS"]

    def __init__(self, engine, grid_no, crop_no, campaign_year):
        dict.__init__(self)

        self.grid_no = int(grid_no)
        self.crop_no = int(crop_no)
        self.campaign_year = int(campaign_year)
        self.crop_name = fetch_crop_name(engine, self.crop_no)
        self.db_resource = str(engine)[7:-1]

        metadata = MetaData(engine)

        # Get crop variety from crop_calendar;
        table_cc = Table('crop_calendar', metadata, autoload=True)
        r = select([table_cc],
                   and_(table_cc.c.grid_no == self.grid_no,
                        table_cc.c.crop_no == self.crop_no,
                        table_cc.c.year == self.campaign_year)).execute()
        row = r.fetchone()
        if row is None:
            msg = "No entry found in CROP_CALENDAR for grid_no=%s, crop_no=%s, year=%s."
            raise exc.PCSEError(msg % (self.grid_no, self.crop_no, self.campaign_year))
        self.variety_no = int(row.variety_no)

        # get parameters from CGMS db
        self._fetch_crop_parameter_values(metadata, self.crop_no)
        self._fetch_variety_parameter_values(metadata, self.crop_no, self.variety_no)
        self.update(self.parameters_additional)

        # Finally add crop name
        self["CRPNAM"] = self.crop_name

    def _fetch_crop_parameter_values(self, metadata, crop_no):
        """Derived the crop parameter values from the CROP_PARAMETER_VALUE
        table for given crop_no and add directly to dict self[]..
        """

        # Pull single value parameters from CROP_PARAMETER_VALUE
        table_crop_pv = Table('crop_parameter_value', metadata, autoload=True)
        for parameter_code in self.parameter_codes_single:
            r = select([table_crop_pv],
                       and_(table_crop_pv.c.crop_no == crop_no,
                            table_crop_pv.c.parameter_code == parameter_code)).execute()
            row = r.fetchone()
            if row is None:
                if parameter_code in parameters_optional: continue
                msg = "No parameter value found for crop_no=%s, parameter_code='%s'."
                raise exc.PCSEError(msg % (self.crop_no, parameter_code))
            if parameter_code not in self.single2tabular:
                self[parameter_code] = float(row.parameter_xvalue)
            else:
                pvalue = float(row.parameter_xvalue)
                code, value = self._convert_single2tabular(parameter_code, pvalue)
                self[code] = value

        # Pull tabular parameters from CROP_PARAMETER_VALUE
        for parameter_code in self.parameter_codes_tabular:
            pattern = parameter_code + r'%'
            r = select([table_crop_pv],
                       and_(table_crop_pv.c.crop_no == crop_no,
                            table_crop_pv.c.parameter_code.like(pattern)),
                       order_by=[table_crop_pv.c.parameter_code]).execute()
            rows = r.fetchall()
            if not rows:
                if parameter_code in parameters_optional: continue
                msg = "No parameter value found for crop_no=%s, parameter_code='%s'."
                raise exc.PCSEError(msg % (self.crop_no, parameter_code))
            if len(rows) == 1:
                msg = ("Single parameter value found for crop_no=%s, parameter_code='%s' while "
                       "tabular parameter expected." % (crop_no, parameter_code))
                raise exc.PCSEError(msg)
            values = []
            for row in rows:
                values.extend([float(row.parameter_xvalue), float(row.parameter_yvalue)])
            self[parameter_code] = values

    def _fetch_variety_parameter_values(self, metadata, crop_no, variety_no):
        """Derived the crop parameter values from the VARIETY_PARAMETER_VALUE
        table for given crop_no & variety_on and add directly to dict self[].
        """

        # Pull single value parameters from VARIETY_PARAMETER_VALUE
        table_crop_vpv = Table('variety_parameter_value', metadata, autoload=True)
        for parameter_code in self.parameter_codes_single:
            r = select([table_crop_vpv],
                       and_(table_crop_vpv.c.crop_no == crop_no,
                            table_crop_vpv.c.variety_no == variety_no,
                            table_crop_vpv.c.parameter_code == parameter_code)).execute()
            row = r.fetchone()
            if row is None:
                continue

            if parameter_code not in self.single2tabular:
                self[parameter_code] = float(row.parameter_xvalue)
            else:
                pvalue = float(row.parameter_xvalue)
                code, value = self._convert_single2tabular(parameter_code, pvalue)
                self[code] = value

        # Pull tabular parameters from CROP_PARAMETER_VALUE
        for parameter_code in self.parameter_codes_tabular:
            pattern = parameter_code + r'%'
            r = select([table_crop_vpv],
                       and_(table_crop_vpv.c.crop_no == crop_no,
                            table_crop_vpv.c.variety_no == variety_no,
                            table_crop_vpv.c.parameter_code.like(pattern)),
                       order_by=[table_crop_vpv.c.parameter_code]).execute()
            rows = r.fetchall()
            if not rows:
                continue

            if len(rows) == 1:
                msg = ("Single parameter value found for crop_no=%s, parameter_code='%s' while "
                       "tabular parameter expected." % (crop_no, parameter_code))
                raise exc.PCSEError(msg)
            values = []
            for row in rows:
                values.extend([float(row.parameter_xvalue), float(row.parameter_yvalue)])
            self[parameter_code] = values

    def _convert_single2tabular(self, parameter_code, pvalue):
        """Converts the single parameter into a tabular parameter.
        """
        tabular_parameter_code, template = self.single2tabular[parameter_code]
        tabular_values = [pvalue if v is None else v for v in template]

        return tabular_parameter_code, tabular_values

    def __str__(self):
        msg = ("Crop parameter values for grid_no=%s, crop_no=%s (%s), variety_no=%s, "
               "campaign_year=%i derived from %s\n" %
               (self.grid_no, self.crop_no, self.crop_name, self.variety_no,
                self.campaign_year, self.db_resource))
        single_values = []
        tabular_values = []
        for pcode in sorted(self.keys()):
            value = self[pcode]
            if not isinstance(value, list):
                single_values.append((pcode, value))
            else:
                tabular_values.append((pcode, value))

        # Format the single parameters in a table of 4 columns
        msg += "Single parameter values:\n"
        # If not of even length add ["",""]
        if not len(single_values) % 2 == 0:
            single_values.append(["", ""])
        np_single_values = np.array(single_values, dtype=np.string_)
        shp = np_single_values.shape
        np_single_values.shape = (shp[0]/2, shp[1]*2)
        msg += tabulate(np_single_values, headers=["Par_code", "Value", "Par_code", "Value"])
        msg += "\n"

        # Format the tabular parameters in two columns
        msg += "Tabular parameters:\n"
        msg += tabulate(tabular_values, headers=["Par_code", "Value"])
        msg += "\n"

        return msg


class SiteDataProvider(dict):
    """Provides the site data from the tables INITIAL_SOIL_WATER and SITE.

    :param engine: SqlAlchemy engine object providing DB access
    :param grid_no:  Grid number (int)
    :param crop_no: Crop number (int)
    :param campaign_year: Campaign year (int)
    :param stu_no: soil typologic unit number (int)

    Note that the parameter SSI (Initial surface storage) is
    set to zero

    Moreover, the start date of the water balance is defined by the
    column GIVEN_STARTDATE_WATBAL. This value can be accessed as
    an attribute `start_date_waterbalance`.

    """

    def __init__(self, engine, grid_no, crop_no, campaign_year, stu_no):
        dict.__init__(self)

        self.grid_no = int(grid_no)
        self.crop_no = int(crop_no)
        self.campaign_year = int(campaign_year)
        self.stu_no = int(stu_no)
        self.crop_name = fetch_crop_name(engine, self.crop_no)
        self.db_resource = str(engine)[7:-1]

        metadata = MetaData(engine)
        table_isw = Table('initial_soil_water', metadata, autoload=True)
        r = select([table_isw], and_(table_isw.c.grid_no == self.grid_no,
                                     table_isw.c.crop_no == self.crop_no,
                                     table_isw.c.year == self.campaign_year,
                                     table_isw.c.stu_no == self.stu_no)).execute()
        row = r.fetchone()
        r.close()
        if row is None:
            msg = ("Failed retrieving site data for grid_no=%s, crop_no=%s, "
                   "campaign_year=%s, stu_no=%s" % (self.grid_no, self.crop_no,
                                                    self.campaign_year, self.stu_no))
            raise exc.PCSEError(msg)
        # Initial amount of soil water
        self["WAV"] = float(row.wav)

        # Raise an error in case simulation with ground water influence
        if int(row.zti) != 999 or int(row.dd) != 999:
            msg = ("Simulation with ground water for grid_no=%s, crop_no=%s, "
                   "campaign_year=%s, stu_no=%s. Not implemented in PCSE/WOFOST (yet)."
                   % (self.grid_no, self.crop_no, self.campaign_year, self.stu_no))
            raise exc.PCSEError(msg)

        # Start date water balance
        self.start_date_waterbalance = check_date(row.given_startdate_watbal)

        # Derived global parameters from table SITE
        table_site = Table('site', metadata, autoload=True)
        r = select([table_site]).execute()
        row = r.fetchone()
        self["IFUNRN"] = int(row.ifunrn)
        self["NOTINF"] = int(row.notinf)
        self["SSMAX"] = float(row.max_surface_storage)
        self["SSI"] = 0.

    def __str__(self):
        msg = ("Site parameter values for grid_no=%s, crop_no=%s (%s), stu_no=%s, "
               "campaign_year=%i derived from %s\n" % (self.grid_no, self.crop_no,
                self.crop_name, self.stu_no, self.campaign_year, self.db_resource))
        msg += "    %s" % dict.__str__(self)

        return msg
=======
# -*- coding: utf-8 -*-
# Copyright (c) 2004-2015 Alterra, Wageningen-UR
# Allard de Wit (allard.dewit@wur.nl), March 2015
"""
Data providers for weather, soil, crop, timer and site data. Also
a class for testing STU suitability for a given crop.

Data providers are compatible with a CGMS 11 database schema.
"""

import datetime
import logging

from sqlalchemy import MetaData, select, Table, and_
from tabulate import tabulate
import numpy as np
import yaml

from ...util import wind10to2, safe_float, check_date, reference_ET
from ... import exceptions as exc
from ...base_classes import WeatherDataContainer, WeatherDataProvider


def fetch_crop_name(engine, crop_no):
    """Retrieves the name of the crop from the CROP table for
    given crop_no.

    :param engine: SqlAlchemy engine object providing DB access
    :param crop_no: Integer crop ID, maps to the CROP_NO column in the table
    """
    metadata = MetaData(engine)
    table_crop = Table("crop", metadata, autoload=True)
    r = select([table_crop],
               table_crop.c.crop_no == crop_no).execute()
    row = r.fetchone()
    r.close()
    if row is None:
        msg = "Failed deriving crop name from CROP table for crop_no %s" % crop_no
        raise exc.PCSEError(msg)
    return row.crop_name


class STU_Suitability(set):
    """Returns a set() of suitable STU's for given crop_no.

    :param engine: SqlAlchemy engine object providing DB access
    :param crop_no: Integer crop ID, maps to the CROP_NO column in the table
    """

    def __init__(self, engine, crop_no):
        self.crop_no = int(crop_no)

        metadata = MetaData(engine)
        table_crop = Table('crop', metadata, autoload=True)
        r = select([table_crop], table_crop.c.crop_no == self.crop_no).execute()
        row = r.fetchone()
        if row is None:
            msg = "No crop group found for crop_no=%s" % self.crop_no
            raise exc.PCSEError(msg)
        self.cropgroup_no = int(row.cropgroup_no)
        self.crop_name = row.crop_name

        table_ss = Table('suitability', metadata, autoload=True, )
        r = select([table_ss.c.stu_no], table_ss.c.cropgroup_no == self.cropgroup_no).execute()
        rows = r.fetchall()
        set.__init__(self, [int(row.stu_no) for row in rows])


class WeatherObsGridDataProvider(WeatherDataProvider):
    """Retrieves meteodata from the WEATHER_OBS_GRID table in a CGMS12
    compatible database.

    :param engine: SqlAlchemy engine object providing DB access
    :param grid_no:  Grid number (int) to retrieve data for
    :param start_date: Retrieve meteo data starting with start_date
        (datetime.date object)
    :param end_date: Retrieve meteo data up to and including end_date
        (datetime.date object)
    :param recalc_ET: Set to True to force calculation of reference
        ET values. Mostly useful when values have not been calculated
        in the CGMS database.

    Note that all meteodata is first retrieved from the DB and stored
    internally. Therefore, no DB connections are stored within the class
    instance. This makes that class instances can be pickled.

    If start_date and end_date are not provided then the entire time-series
    for the grid is retrieved.
    """
    # default values for the Angstrom parameters in the sunshine duration model
    angstA = 0.18
    angstB = 0.55
    def __init__(self, engine, grid_no, start_date=None, end_date=None,
                 recalc_ET=False):

        WeatherDataProvider.__init__(self)

        self.grid_no = grid_no
        self.recalc_ET = recalc_ET

        try:
            self.start_date = self.check_keydate(start_date)
        except KeyError:
            self.start_date = None

        try:
            self.end_date = self.check_keydate(end_date)
        except KeyError:
            self.end_date = None

        try:
            self.time_interval = (end_date - start_date).days + 1
        except TypeError:
            self.time_interval = None

        metadata = MetaData(engine)
        # Get location info (lat/lon/elevation)
        self._fetch_location_from_db(metadata)
        # Retrieved meteo data
        self._fetch_weather_from_db(metadata)

        # Provide a description that is shown when doing a print()
        line1 = "Weather data retrieved from CGMS 11 db %s" % str(engine)[7:-1]
        line2 = "for grid_no: %s" % self.grid_no
        self.description = [line1, line2]

    #---------------------------------------------------------------------------
    def _fetch_location_from_db(self, metadata):
        """Retrieves latitude, longitude, elevation from "grid" table and
        assigns them to self.latitude, self.longitude, self.elevation."""

        # Pull Latitude value for grid nr from database

        table_grid = Table("grid", metadata, autoload=True)
        r = select([table_grid.c.latitude, table_grid.c.longitude,
                    table_grid.c.altitude],
                   table_grid.c.grid_no == self.grid_no).execute()
        row = r.fetchone()
        r.close()
        if row is None:
            msg = "Failed deriving location info for grid %s" % self.grid_no
            raise exc.PCSEError(msg)

        self.latitude = float(row.latitude)
        self.longitude = float(row.longitude)
        self.elevation = float(row.altitude)

        msg = ("Succesfully retrieved location information from 'grid' table "
               "for grid %s")
        self.logger.info(msg, self.grid_no)

    #---------------------------------------------------------------------------
    def _fetch_weather_from_db(self, metadata):
        """Retrieves the meteo data from table "grid_weather".
        """

        try:
            # if start_date/end_date are None, define a date in the far past/future
            start_date = self.start_date if self.start_date is not None else datetime.date(1, 1, 1)
            end_date = self.end_date if self.end_date is not None else datetime.date(9999, 1, 1)
            table_db = Table("weather_obs_grid", metadata, autoload=True)
            r = select([table_db], and_(table_db.c.grid_no == self.grid_no,
                                        table_db.c.day >= start_date,
                                        table_db.c.day <= end_date)
                       ).execute()
            rows = r.fetchall()

            c = len(rows)
            if self.time_interval is not None:
                if c < self.time_interval:
                    msg = ("Only %i records selected from table 'WEATHER_OBS_GRID' "
                           "for grid %i, period %s -- %s.")
                    self.logger.warn(msg, c, self.grid_no, self.start_date,
                                     self.end_date)

            for row in rows:
                DAY = self.check_keydate(row.day)
                t = {"DAY": DAY, "LAT": self.latitude,
                     "LON": self.longitude, "ELEV": self.elevation}
                wdc = self._make_WeatherDataContainer(row, t)
                self._store_WeatherDataContainer(wdc, DAY)
        except Exception:
            msg = "Failure reading meteodata for grid %s "
            self.logger.exception(msg, self.grid_no)
            raise exc.PCSEError(msg, self.grid_no)

        msg = ("Successfully retrieved weather data from 'WEATHER_OBS_GRID' table "
               "for grid %s between %s and %s")
        self.logger.info(msg, self.grid_no, self.start_date, self.end_date)

    #---------------------------------------------------------------------------
    def _make_WeatherDataContainer(self, row, t):
        """Process record from grid_weather including unit conversion."""

        t.update({"TMAX": float(row.temperature_max),
                  "TMIN": float(row.temperature_min),
                  "TEMP": float(row.temperature_avg),
                  "VAP":  float(row.vapourpressure),
                  "WIND": wind10to2(float(row.windspeed)),
                  "RAIN": float(row.precipitation)/10.,
                  "IRRAD": float(row.radiation)*1000.,
                  "SNOWDEPTH": safe_float(row.snowdepth)})

        if not self.recalc_ET:
            t.update({"E0":  float(row.e0)/10.,
                      "ES0": float(row.es0)/10.,
                      "ET0": float(row.et0)/10.})
        else:
            e0, es0, et0 = reference_ET(ANGSTA=self.angstA,
                                        ANGSTB=self.angstB, **t)

            t.update({"E0":  e0/10.,
                      "ES0": es0/10.,
                      "ET0": et0/10.})

        wdc = WeatherDataContainer(**t)
        return wdc


class AgroManagementDataProvider(list):
    """Class for providing agromanagement data from the CROP_CALENDAR table in a CGMS12 database.

    :param engine: SqlAlchemy engine object providing DB access
    :param grid_no: Integer grid ID, maps to the grid_no column in the table
    :param crop_no: Integer id of crop, maps to the crop_no column in the table
    :param campaign_year: Integer campaign year, maps to the YEAR column in the table.
           The campaign year usually refers to the year of the harvest. Thus for crops
           crossing calendar years, the start_date can be in the previous year.
    :keyword campaign_start: Optional keyword that can be used to define the start of the
           campaign. Note that by default the campaign_start_date is set equal to the
           crop_start_date which means that the simulation starts when the crop starts.
           This default behaviour can be changed using this keyword. It can have multiple meanings:
           - if a date object is passed, the campaign is assumed to start on this date.
           - if an int/float is passed, the campaign_start_date is calculated as the
             crop_start_date minus the number of days provided by campaign_start.

    For adjusting the campaign_start_Date, see also the `set_campaign_start_date(date)` method
    to update the campaign_start_date on an existing AgroManagementDataProvider.
    """
    agro_management_template = """
          - {campaign_start_date}:
                CropCalendar:
                    crop_id: '{crop_name}'
                    crop_start_date: {crop_start_date}
                    crop_start_type: {crop_start_type}
                    crop_end_date: {crop_end_date}
                    crop_end_type: {crop_end_type}
                    max_duration: {max_duration}
                TimedEvents: null
                StateEvents: null
          - {campaign_end_date}: null
        """

    def __init__(self, engine, grid_no, crop_no, campaign_year, campaign_start=None):
        list.__init__(self)
        self.grid_no = int(grid_no)
        self.crop_no = int(crop_no)
        self.campaign_year = int(campaign_year)
        self.crop_name = fetch_crop_name(engine, self.crop_no)
        self.db_resource = str(engine)[7:-1]

        metadata = MetaData(engine)
        table_cc = Table("crop_calendar", metadata, autoload=True)

        r = select([table_cc], and_(table_cc.c.grid_no == self.grid_no,
                                    table_cc.c.crop_no == self.crop_no,
                                    table_cc.c.year == self.campaign_year)).execute()
        row = r.fetchone()
        r.close()
        if row is None:
            msg = "Failed deriving crop calendar for grid_no %s, crop_no %s " % (grid_no, crop_no)
            raise exc.PCSEError(msg)

        # Determine the start date/type. Only sowing|emergence is accepted by PCSE/WOFOST
        cgms12_start_type = str(row.start_type).strip()
        self.crop_start_date = check_date(row.start_date)
        if cgms12_start_type == "FIXED_SOWING":
            self.crop_start_type = "sowing"
        elif cgms12_start_type == "FIXED_EMERGENCE":
            self.crop_start_type = "emergence"
        else:
            msg = "Unsupported START_TYPE in CROP_CALENDAR table: %s" % row.start_type
            raise exc.PCSEError(msg)

        # determine the campaign_start_date
        if campaign_start is None:
            self.campaign_start_date = self.crop_start_date
        elif isinstance(campaign_start, (int, float)):
            ndays = abs(int(campaign_start))
            self.campaign_start_date = self.crop_start_date - datetime.timedelta(days=ndays)
        else:
            try:
                campaign_start = check_date(campaign_start)
                if campaign_start <= self.crop_start_date:
                    self.campaign_start_date = campaign_start
                else:
                    msg = "Date (%s) specified by keyword 'campaign_start' in call to AgroManagementDataProvider " \
                          "is later then crop_start_date defined in the CGMS database."
                    raise exc.PCSEError(msg % campaign_start)
            except KeyError as e:
                msg = "Value (%s) of keyword 'campaign_start' not recognized in call to AgroManagementDataProvider."
                raise exc.PCSEError(msg % campaign_start)

        # Determine crop end date/type and the end of the campaign
        self.crop_end_type = str(row.end_type).strip().lower()
        if self.crop_end_type not in ["harvest", "earliest", "maturity"]:
            msg = ("Unrecognized option for END_TYPE in table "
                   "CROP_CALENDAR: %s" % row.end_type)
            raise exc.PCSEError(msg)

        # Determine maximum duration of the crop

        if self.crop_end_type == "maturity":
            self.crop_end_date = "null"
            self.max_duration = int(row.max_duration)
            self.campaign_end_date = self.crop_start_date + datetime.timedelta(days=self.max_duration)
        else:
            self.crop_end_date = check_date(row.end_date)
            self.campaign_end_date = self.crop_end_date
            self.max_duration = (self.crop_end_date - self.crop_start_date).days + 1

        input = self._build_yaml_agromanagement()
        self._parse_yaml(input)

    def _build_yaml_agromanagement(self):
        """Builds the YAML agromanagent string"""

        input = self.agro_management_template.format(campaign_start_date=self.campaign_start_date,
                                                     crop_name=self.crop_name,
                                                     crop_start_date=self.crop_start_date,
                                                     crop_start_type=self.crop_start_type,
                                                     crop_end_date=self.crop_end_date,
                                                     crop_end_type=self.crop_end_type,
                                                     max_duration=self.max_duration,
                                                     campaign_end_date=self.campaign_end_date
                                                     )
        return input

    def _parse_yaml(self, input):
        """Parses the input YAML string and assigns to self"""
        try:
            items = yaml.load(input)
        except yaml.YAMLError as e:
            msg = "Failed parsing agromanagement string %s: %s" % (input, e)
            raise exc.PCSEError(msg)
        del self[:]
        self.extend(items)

    def set_campaign_start_date(self, start_date):
        """Updates the value for the campaign_start_date.

        This is useful only when the INITIAL_SOIL_WATER table in CGMS12 defines a different
        campaign_start
        """
        self.campaign_start_date = check_date(start_date)
        input = self._build_yaml_agromanagement()
        self._parse_yaml(input)

    def __str__(self):
        msg1 = ("Agromanagement data for crop_no=%i (%s) derived from: %s" %
               (self.crop_no, self.crop_name, self.db_resource))
        msg2 = "%s" % self
        msg = "  %s:\n %s" % (msg1, msg2)
        return msg


class SoilDataProviderSingleLayer(dict):
    """Class for providing soil data from the ROOTING_DEPTH AND
    SOIL_PHYSICAL_GROUP tableS in a CGMS8/12 database. This
    applies to the single layered soil only.

    :param engine: SqlAlchemy engine object providing DB access
    :param stu_no: Integer stu no, maps to the STU_NO column in the table
                   SOIL_TYPOLOGIC_UNIT for providing soil data

    Note that the value of the parameter SMLIM (Initial maximum
    moisture content in initial rooting depth zone) is set
    to field capacity (SMFCF)
    """

    soil_parameters = [("CRAIRC", "CRITICAL_AIR_CONTENT"),
                       ("K0", "HYDR_CONDUCT_SATUR"),
                       ("SOPE", "MAX_PERCOL_ROOT_ZONE"),
                       ("KSUB", "MAX_PERCOL_SUBSOIL"),
                       ("SMFCF", "SOIL_MOISTURE_CONTENT_FC"),
                       ("SM0", "SOIL_MOISTURE_CONTENT_SAT"),
                       ("SMW", "SOIL_MOISTURE_CONTENT_WP")]

    def __init__(self, engine, stu_no):
        dict.__init__(self)

        metadata = MetaData(engine)

        # First get the rooting depth class and soil_group_no
        rd_class, spg_no = self._get_from_STU(metadata, stu_no)
        # Get the actual rooting depth [cm]
        self._get_rooting_depth(metadata, rd_class)
        # Get the actual soil hydrological parameters.
        self._get_soil_hydraulic_parameters(metadata, spg_no)

        # define SMLIM
        self["SMLIM"] = self["SMFCF"]

    def _get_from_STU(self, metadata, stu_no):
        """Retrieves the soil parameters for the given soil typologic unit
        (stu_no) from the tables SOIL_PHYSICAL_GROUP and ROOTING_DEPTH.
        """
        table_stu = Table("soil_typologic_unit", metadata, autoload=True)

        # first get the soil_group_no and rooting depth class
        s = select([table_stu.c.soil_group_no, table_stu.c.calculated_rooting_depth],
                   table_stu.c.stu_no == stu_no).execute()
        row = s.fetchone()
        if row is None:
            msg = ("No record found for stu_no=%i in table "
                   "SOIL_TYPOLOGIC_UNIT." % stu_no)
            raise exc.PCSEError(msg)
        soil_group_no = int(row.soil_group_no)
        rd_class = int(row.calculated_rooting_depth)

        return (rd_class, soil_group_no)

    def _get_rooting_depth(self, metadata, rd_class):
        """Gets the rooting depth from the table ROOTING_DEPTH and
         stores into self[] directly under parameter name 'RDMSOL'.

        :param metadata: An SQLAlchemy Metadata object
        :param rd_class: The rooting depth class (integer)
        """

        table_rd = Table("rooting_depth", metadata, autoload=True)
        s = select([table_rd]).execute()
        rows = s.fetchall()
        # Note that we need to loop over the row here instead of putting a
        # WHERE class = rd_class in the SQL query because 'class' is a reserved
        # word and the column expression table_rd.c.class raises SyntaxError
        for c, root_depth in rows:
            if rd_class == c:
                break
        else:
            msg = ("No record found for rooting_depth_class=%i in table "
                   "ROOTING_DEPTH." % rd_class)
            raise exc.PCSEError(msg)

        self["RDMSOL"] = float(root_depth)

    def _get_soil_hydraulic_parameters(self, metadata, spg_no):
        """Retrieves the soil hydraulic parameters and stores into self[] directly.

        :param metadata: An SQLAlchemy Metadata object
        :param spg_no: the soil physical group number (integer)
        :return: None
        """
        table_spg = Table("soil_physical_group", metadata, autoload=True)

        for (wofost_soil_par, db_soil_par) in self.soil_parameters:
            r = select([table_spg],
                       and_(table_spg.c.soil_group_no == spg_no,
                            table_spg.c.parameter_code == db_soil_par)).execute()
            row = r.fetchone()
            if row is None:
                msg = "Parameter %s not found in table SOIL_PHYSICAL_GROUP" % db_soil_par
                raise exc.PCSEError(msg)
            self[wofost_soil_par] = float(row.parameter_xvalue)


class SoilDataIterator(list):
    """Class for iterating over the different soils in a CGMS grid.

    Instances of this class behave like a list, allowing to iterate
    over the soils in a CGMS grid. An example::

        >>> soil_iterator = SoilDataIterator(engine, grid_no=15060)
        >>> print(soildata)
        Soil data for grid_no=15060 derived from oracle+cx_oracle://cgms12eu:***@eurdas.world
          smu_no=9050131, area=625000000, stu_no=9000282 covering 50% of smu.
            Soil parameters {'SMLIM': 0.312, 'SMFCF': 0.312, 'SMW': 0.152, 'CRAIRC': 0.06,
                             'KSUB': 10.0, 'RDMSOL': 10.0, 'K0': 10.0, 'SOPE': 10.0, 'SM0': 0.439}
          smu_no=9050131, area=625000000, stu_no=9000283 covering 50% of smu.
            Soil parameters {'SMLIM': 0.28325, 'SMFCF': 0.28325, 'SMW': 0.12325, 'CRAIRC': 0.06,
                             'KSUB': 10.0, 'RDMSOL': 40.0, 'K0': 10.0, 'SOPE': 10.0, 'SM0': 0.42075}
        >>> for smu_no, area, stu_no, percentage, soil_par in soildata:
        ...     print(smu_no, area, stu_no, percentage)
        ...
        (9050131, 625000000, 9000282, 50)
        (9050131, 625000000, 9000283, 50)

    """

    # name of the table with Elementary Mapping Units
    emu_table_name = "emu"

    def __init__(self, engine, grid_no):

        list.__init__(self)
        metadata = MetaData(engine)
        self.db_resource = str(engine)[7:-1]
        self.grid_no = int(grid_no)

        SMUs = self._get_SMU_from_EMU(metadata, self.grid_no)
        for smu_no, area in SMUs:
            STUs = self._get_STU_from_SMU(metadata, smu_no)
            for stu_no, percentage in STUs:
                soil_par = SoilDataProviderSingleLayer(engine, stu_no)
                self.append((smu_no, area, stu_no, percentage, soil_par))

    def _get_SMU_from_EMU(self, metadata, grid_no):
        """Retrieves the relevant SMU for given grid_no from
        table EMU.
        """
        table_emu = Table(self.emu_table_name, metadata, autoload=True)
        r = select([table_emu.c.smu_no, table_emu.c.area],
                   table_emu.c.grid_no == grid_no).execute()
        rows = r.fetchall()
        if rows is None:
            msg = ("No soil mapping units (SMU) found for grid_no=%i "
                   "in table %s" % (grid_no, self.emu_table_name))
            raise exc.PCSEError(msg)

        return rows

    def _get_STU_from_SMU(self, metadata, smu_no):
        """Retrieves the relevant STU for given SMU_NO from table
        SOIL_ASSOCIATION_COMPOSITION
        """
        table_sac = Table("soil_association_composition", metadata, autoload=True)
        r = select([table_sac.c.stu_no, table_sac.c.percentage],
                   table_sac.c.smu_no == smu_no).execute()
        rows = r.fetchall()
        if rows is None:
            msg = "No soil typologic units (STU) found for smu_no=%i" % smu_no
            raise exc.PCSEError(msg)

        return rows

    def __str__(self):
        msg = "Soil data for grid_no=%i derived from %s\n" % (self.grid_no, self.db_resource)
        template = "  smu_no=%i, area=%.0f, stu_no=%i covering %i%% of smu.\n    Soil parameters %s\n"
        for t in self:
            msg += template % t
        return msg

class CropDataProvider(dict):
    """Retrieves the crop parameters for the given grid_no, crop_no and year
    from the tables CROP_CALENDAR, CROP_PARAMETER_VALUE and VARIETY_PARAMETER_VALUE.

    :param engine: SqlAlchemy engine object providing DB access
    :param grid_no: Integer grid ID, maps to the GRID_NO column in the table
    :param crop_no: Integer crop ID, maps to the CROP_NO column in the table
    :param campaign_year: Integer campaign year, maps to the YEAR column in the table.
        The campaign year usually refers to the year of the harvest. Thus for crops
        crossing calendar years, the start_date can be in the previous year.
    """

    # Define single and tabular crop parameter values
    parameter_codes_single = ("CFET", "CVL", "CVO", "CVR", "CVS", "DEPNR", "DLC",
                              "DLO", "DVSEND", "EFF", "IAIRDU", "IDSL", "KDIF",
                              "LAIEM", "PERDL", "Q10", "RDI", "RDMCR", "RGRLAI",
                              "RML", "RMO", "RMR", "RMS", "RRI", "SPA", "SPAN", "SSA",
                              "TBASE", "TBASEM", "TDWI", "TEFFMX", "TSUM1", "TSUM2",
                              "TSUMEM", "VERNBASE", "VERNSAT", "VERNDVS")
    parameter_codes_tabular = ("AMAXTB", "DTSMTB", "FLTB", "FOTB", "FRTB", "FSTB",
                               "RDRRTB", "RDRSTB", "RFSETB", "SLATB", "TMNFTB",
                               "TMPFTB", "VERNRTB")
    # Some parameters have to be converted from a single to a tabular form
    single2tabular = {"SSA": ("SSATB", [0., None, 2.0, None]),
                      "KDIF": ("KDIFTB", [0., None, 2.0, None]),
                      "EFF": ("EFFTB", [0., None, 40., None])}
    # Default values for additional parameters not defined in CGMS
    parameters_additional = {"DVSI": 0.0, "IOX": 0}
    parameters_optional = ["VERNRTB", "VERNBASE", "VERNSAT", "VERNDVS"]

    def __init__(self, engine, grid_no, crop_no, campaign_year):
        dict.__init__(self)

        self.grid_no = int(grid_no)
        self.crop_no = int(crop_no)
        self.campaign_year = int(campaign_year)
        self.crop_name = fetch_crop_name(engine, self.crop_no)
        self.db_resource = str(engine)[7:-1]

        metadata = MetaData(engine)

        # Get crop variety from crop_calendar;
        table_cc = Table('crop_calendar', metadata, autoload=True)
        r = select([table_cc],
                   and_(table_cc.c.grid_no == self.grid_no,
                        table_cc.c.crop_no == self.crop_no,
                        table_cc.c.year == self.campaign_year)).execute()
        row = r.fetchone()
        if row is None:
            msg = "No entry found in CROP_CALENDAR for grid_no=%s, crop_no=%s, year=%s."
            raise exc.PCSEError(msg % (self.grid_no, self.crop_no, self.campaign_year))
        self.variety_no = int(row.variety_no)

        # get parameters from CGMS db
        self._fetch_crop_parameter_values(metadata, self.crop_no)
        self._fetch_variety_parameter_values(metadata, self.crop_no, self.variety_no)
        self.update(self.parameters_additional)

        # Finally add crop name
        self["CRPNAM"] = self.crop_name

    def _fetch_crop_parameter_values(self, metadata, crop_no):
        """Derived the crop parameter values from the CROP_PARAMETER_VALUE
        table for given crop_no and add directly to dict self[]..
        """

        # Pull single value parameters from CROP_PARAMETER_VALUE
        table_crop_pv = Table('crop_parameter_value', metadata, autoload=True)
        for parameter_code in self.parameter_codes_single:
            r = select([table_crop_pv],
                       and_(table_crop_pv.c.crop_no == crop_no,
                            table_crop_pv.c.parameter_code == parameter_code)).execute()
            row = r.fetchone()
            if row is None:
                if parameter_code in parameters_optional: continue
                msg = "No parameter value found for crop_no=%s, parameter_code='%s'."
                raise exc.PCSEError(msg % (self.crop_no, parameter_code))
            if parameter_code not in self.single2tabular:
                self[parameter_code] = float(row.parameter_xvalue)
            else:
                pvalue = float(row.parameter_xvalue)
                code, value = self._convert_single2tabular(parameter_code, pvalue)
                self[code] = value

        # Pull tabular parameters from CROP_PARAMETER_VALUE
        for parameter_code in self.parameter_codes_tabular:
            pattern = parameter_code + r'%'
            r = select([table_crop_pv],
                       and_(table_crop_pv.c.crop_no == crop_no,
                            table_crop_pv.c.parameter_code.like(pattern)),
                       order_by=[table_crop_pv.c.parameter_code]).execute()
            rows = r.fetchall()
            if not rows:
                if parameter_code in parameters_optional: continue
                msg = "No parameter value found for crop_no=%s, parameter_code='%s'."
                raise exc.PCSEError(msg % (self.crop_no, parameter_code))
            if len(rows) == 1:
                msg = ("Single parameter value found for crop_no=%s, parameter_code='%s' while "
                       "tabular parameter expected." % (crop_no, parameter_code))
                raise exc.PCSEError(msg)
            values = []
            for row in rows:
                values.extend([float(row.parameter_xvalue), float(row.parameter_yvalue)])
            self[parameter_code] = values

    def _fetch_variety_parameter_values(self, metadata, crop_no, variety_no):
        """Derived the crop parameter values from the VARIETY_PARAMETER_VALUE
        table for given crop_no & variety_on and add directly to dict self[].
        """

        # Pull single value parameters from VARIETY_PARAMETER_VALUE
        table_crop_vpv = Table('variety_parameter_value', metadata, autoload=True)
        for parameter_code in self.parameter_codes_single:
            r = select([table_crop_vpv],
                       and_(table_crop_vpv.c.crop_no == crop_no,
                            table_crop_vpv.c.variety_no == variety_no,
                            table_crop_vpv.c.parameter_code == parameter_code)).execute()
            row = r.fetchone()
            if row is None:
                continue

            if parameter_code not in self.single2tabular:
                self[parameter_code] = float(row.parameter_xvalue)
            else:
                pvalue = float(row.parameter_xvalue)
                code, value = self._convert_single2tabular(parameter_code, pvalue)
                self[code] = value

        # Pull tabular parameters from CROP_PARAMETER_VALUE
        for parameter_code in self.parameter_codes_tabular:
            pattern = parameter_code + r'%'
            r = select([table_crop_vpv],
                       and_(table_crop_vpv.c.crop_no == crop_no,
                            table_crop_vpv.c.variety_no == variety_no,
                            table_crop_vpv.c.parameter_code.like(pattern)),
                       order_by=[table_crop_vpv.c.parameter_code]).execute()
            rows = r.fetchall()
            if not rows:
                continue

            if len(rows) == 1:
                msg = ("Single parameter value found for crop_no=%s, parameter_code='%s' while "
                       "tabular parameter expected." % (crop_no, parameter_code))
                raise exc.PCSEError(msg)
            values = []
            for row in rows:
                values.extend([float(row.parameter_xvalue), float(row.parameter_yvalue)])
            self[parameter_code] = values

    def _convert_single2tabular(self, parameter_code, pvalue):
        """Converts the single parameter into a tabular parameter.
        """
        tabular_parameter_code, template = self.single2tabular[parameter_code]
        tabular_values = [pvalue if v is None else v for v in template]

        return tabular_parameter_code, tabular_values

    def __str__(self):
        msg = ("Crop parameter values for grid_no=%s, crop_no=%s (%s), variety_no=%s, "
               "campaign_year=%i derived from %s\n" %
               (self.grid_no, self.crop_no, self.crop_name, self.variety_no,
                self.campaign_year, self.db_resource))
        single_values = []
        tabular_values = []
        for pcode in sorted(self.keys()):
            value = self[pcode]
            if not isinstance(value, list):
                single_values.append((pcode, value))
            else:
                tabular_values.append((pcode, value))

        # Format the single parameters in a table of 4 columns
        msg += "Single parameter values:\n"
        # If not of even length add ["",""]
        if not len(single_values) % 2 == 0:
            single_values.append(["", ""])
        np_single_values = np.array(single_values, dtype=np.string_)
        shp = np_single_values.shape
        np_single_values.shape = (shp[0]/2, shp[1]*2)
        msg += tabulate(np_single_values, headers=["Par_code", "Value", "Par_code", "Value"])
        msg += "\n"

        # Format the tabular parameters in two columns
        msg += "Tabular parameters:\n"
        msg += tabulate(tabular_values, headers=["Par_code", "Value"])
        msg += "\n"

        return msg


class SiteDataProvider(dict):
    """Provides the site data from the tables INITIAL_SOIL_WATER and SITE.

    :param engine: SqlAlchemy engine object providing DB access
    :param grid_no:  Grid number (int)
    :param crop_no: Crop number (int)
    :param campaign_year: Campaign year (int)
    :param stu_no: soil typologic unit number (int)

    Note that the parameter SSI (Initial surface storage) is
    set to zero

    Moreover, the start date of the water balance is defined by the
    column GIVEN_STARTDATE_WATBAL. This value can be accessed as
    an attribute `start_date_waterbalance`.

    """

    def __init__(self, engine, grid_no, crop_no, campaign_year, stu_no):
        dict.__init__(self)

        self.grid_no = int(grid_no)
        self.crop_no = int(crop_no)
        self.campaign_year = int(campaign_year)
        self.stu_no = int(stu_no)
        self.crop_name = fetch_crop_name(engine, self.crop_no)
        self.db_resource = str(engine)[7:-1]

        metadata = MetaData(engine)
        table_isw = Table('initial_soil_water', metadata, autoload=True)
        r = select([table_isw], and_(table_isw.c.grid_no == self.grid_no,
                                     table_isw.c.crop_no == self.crop_no,
                                     table_isw.c.year == self.campaign_year,
                                     table_isw.c.stu_no == self.stu_no)).execute()
        row = r.fetchone()
        r.close()
        if row is None:
            msg = ("Failed retrieving site data for grid_no=%s, crop_no=%s, "
                   "campaign_year=%s, stu_no=%s" % (self.grid_no, self.crop_no,
                                                    self.campaign_year, self.stu_no))
            raise exc.PCSEError(msg)
        # Initial amount of soil water
        self["WAV"] = float(row.wav)

        # Raise an error in case simulation with ground water influence
        if int(row.zti) != 999 or int(row.dd) != 999:
            msg = ("Simulation with ground water for grid_no=%s, crop_no=%s, "
                   "campaign_year=%s, stu_no=%s. Not implemented in PCSE/WOFOST (yet)."
                   % (self.grid_no, self.crop_no, self.campaign_year, self.stu_no))
            raise exc.PCSEError(msg)

        # Start date water balance
        self.start_date_waterbalance = check_date(row.given_startdate_watbal)

        # Derived global parameters from table SITE
        table_site = Table('site', metadata, autoload=True)
        r = select([table_site]).execute()
        row = r.fetchone()
        self["IFUNRN"] = int(row.ifunrn)
        self["NOTINF"] = int(row.notinf)
        self["SSMAX"] = float(row.max_surface_storage)
        self["SSI"] = 0.

    def __str__(self):
        msg = ("Site parameter values for grid_no=%s, crop_no=%s (%s), stu_no=%s, "
               "campaign_year=%i derived from %s\n" % (self.grid_no, self.crop_no,
                self.crop_name, self.stu_no, self.campaign_year, self.db_resource))
        msg += "    %s" % dict.__str__(self)

        return msg
>>>>>>> 92b5ecba
<|MERGE_RESOLUTION|>--- conflicted
+++ resolved
@@ -1,4 +1,3 @@
-<<<<<<< HEAD
 # -*- coding: utf-8 -*-
 # Copyright (c) 2004-2015 Alterra, Wageningen-UR
 # Allard de Wit (allard.dewit@wur.nl), March 2015
@@ -615,7 +614,7 @@
                             table_crop_pv.c.parameter_code == parameter_code)).execute()
             row = r.fetchone()
             if row is None:
-                if parameter_code in parameters_optional: continue
+                if parameter_code in self.parameters_optional: continue
                 msg = "No parameter value found for crop_no=%s, parameter_code='%s'."
                 raise exc.PCSEError(msg % (self.crop_no, parameter_code))
             if parameter_code not in self.single2tabular:
@@ -634,7 +633,7 @@
                        order_by=[table_crop_pv.c.parameter_code]).execute()
             rows = r.fetchall()
             if not rows:
-                if parameter_code in parameters_optional: continue
+                if parameter_code in self.parameters_optional: continue
                 msg = "No parameter value found for crop_no=%s, parameter_code='%s'."
                 raise exc.PCSEError(msg % (self.crop_no, parameter_code))
             if len(rows) == 1:
@@ -800,808 +799,4 @@
                 self.crop_name, self.stu_no, self.campaign_year, self.db_resource))
         msg += "    %s" % dict.__str__(self)
 
-        return msg
-=======
-# -*- coding: utf-8 -*-
-# Copyright (c) 2004-2015 Alterra, Wageningen-UR
-# Allard de Wit (allard.dewit@wur.nl), March 2015
-"""
-Data providers for weather, soil, crop, timer and site data. Also
-a class for testing STU suitability for a given crop.
-
-Data providers are compatible with a CGMS 11 database schema.
-"""
-
-import datetime
-import logging
-
-from sqlalchemy import MetaData, select, Table, and_
-from tabulate import tabulate
-import numpy as np
-import yaml
-
-from ...util import wind10to2, safe_float, check_date, reference_ET
-from ... import exceptions as exc
-from ...base_classes import WeatherDataContainer, WeatherDataProvider
-
-
-def fetch_crop_name(engine, crop_no):
-    """Retrieves the name of the crop from the CROP table for
-    given crop_no.
-
-    :param engine: SqlAlchemy engine object providing DB access
-    :param crop_no: Integer crop ID, maps to the CROP_NO column in the table
-    """
-    metadata = MetaData(engine)
-    table_crop = Table("crop", metadata, autoload=True)
-    r = select([table_crop],
-               table_crop.c.crop_no == crop_no).execute()
-    row = r.fetchone()
-    r.close()
-    if row is None:
-        msg = "Failed deriving crop name from CROP table for crop_no %s" % crop_no
-        raise exc.PCSEError(msg)
-    return row.crop_name
-
-
-class STU_Suitability(set):
-    """Returns a set() of suitable STU's for given crop_no.
-
-    :param engine: SqlAlchemy engine object providing DB access
-    :param crop_no: Integer crop ID, maps to the CROP_NO column in the table
-    """
-
-    def __init__(self, engine, crop_no):
-        self.crop_no = int(crop_no)
-
-        metadata = MetaData(engine)
-        table_crop = Table('crop', metadata, autoload=True)
-        r = select([table_crop], table_crop.c.crop_no == self.crop_no).execute()
-        row = r.fetchone()
-        if row is None:
-            msg = "No crop group found for crop_no=%s" % self.crop_no
-            raise exc.PCSEError(msg)
-        self.cropgroup_no = int(row.cropgroup_no)
-        self.crop_name = row.crop_name
-
-        table_ss = Table('suitability', metadata, autoload=True, )
-        r = select([table_ss.c.stu_no], table_ss.c.cropgroup_no == self.cropgroup_no).execute()
-        rows = r.fetchall()
-        set.__init__(self, [int(row.stu_no) for row in rows])
-
-
-class WeatherObsGridDataProvider(WeatherDataProvider):
-    """Retrieves meteodata from the WEATHER_OBS_GRID table in a CGMS12
-    compatible database.
-
-    :param engine: SqlAlchemy engine object providing DB access
-    :param grid_no:  Grid number (int) to retrieve data for
-    :param start_date: Retrieve meteo data starting with start_date
-        (datetime.date object)
-    :param end_date: Retrieve meteo data up to and including end_date
-        (datetime.date object)
-    :param recalc_ET: Set to True to force calculation of reference
-        ET values. Mostly useful when values have not been calculated
-        in the CGMS database.
-
-    Note that all meteodata is first retrieved from the DB and stored
-    internally. Therefore, no DB connections are stored within the class
-    instance. This makes that class instances can be pickled.
-
-    If start_date and end_date are not provided then the entire time-series
-    for the grid is retrieved.
-    """
-    # default values for the Angstrom parameters in the sunshine duration model
-    angstA = 0.18
-    angstB = 0.55
-    def __init__(self, engine, grid_no, start_date=None, end_date=None,
-                 recalc_ET=False):
-
-        WeatherDataProvider.__init__(self)
-
-        self.grid_no = grid_no
-        self.recalc_ET = recalc_ET
-
-        try:
-            self.start_date = self.check_keydate(start_date)
-        except KeyError:
-            self.start_date = None
-
-        try:
-            self.end_date = self.check_keydate(end_date)
-        except KeyError:
-            self.end_date = None
-
-        try:
-            self.time_interval = (end_date - start_date).days + 1
-        except TypeError:
-            self.time_interval = None
-
-        metadata = MetaData(engine)
-        # Get location info (lat/lon/elevation)
-        self._fetch_location_from_db(metadata)
-        # Retrieved meteo data
-        self._fetch_weather_from_db(metadata)
-
-        # Provide a description that is shown when doing a print()
-        line1 = "Weather data retrieved from CGMS 11 db %s" % str(engine)[7:-1]
-        line2 = "for grid_no: %s" % self.grid_no
-        self.description = [line1, line2]
-
-    #---------------------------------------------------------------------------
-    def _fetch_location_from_db(self, metadata):
-        """Retrieves latitude, longitude, elevation from "grid" table and
-        assigns them to self.latitude, self.longitude, self.elevation."""
-
-        # Pull Latitude value for grid nr from database
-
-        table_grid = Table("grid", metadata, autoload=True)
-        r = select([table_grid.c.latitude, table_grid.c.longitude,
-                    table_grid.c.altitude],
-                   table_grid.c.grid_no == self.grid_no).execute()
-        row = r.fetchone()
-        r.close()
-        if row is None:
-            msg = "Failed deriving location info for grid %s" % self.grid_no
-            raise exc.PCSEError(msg)
-
-        self.latitude = float(row.latitude)
-        self.longitude = float(row.longitude)
-        self.elevation = float(row.altitude)
-
-        msg = ("Succesfully retrieved location information from 'grid' table "
-               "for grid %s")
-        self.logger.info(msg, self.grid_no)
-
-    #---------------------------------------------------------------------------
-    def _fetch_weather_from_db(self, metadata):
-        """Retrieves the meteo data from table "grid_weather".
-        """
-
-        try:
-            # if start_date/end_date are None, define a date in the far past/future
-            start_date = self.start_date if self.start_date is not None else datetime.date(1, 1, 1)
-            end_date = self.end_date if self.end_date is not None else datetime.date(9999, 1, 1)
-            table_db = Table("weather_obs_grid", metadata, autoload=True)
-            r = select([table_db], and_(table_db.c.grid_no == self.grid_no,
-                                        table_db.c.day >= start_date,
-                                        table_db.c.day <= end_date)
-                       ).execute()
-            rows = r.fetchall()
-
-            c = len(rows)
-            if self.time_interval is not None:
-                if c < self.time_interval:
-                    msg = ("Only %i records selected from table 'WEATHER_OBS_GRID' "
-                           "for grid %i, period %s -- %s.")
-                    self.logger.warn(msg, c, self.grid_no, self.start_date,
-                                     self.end_date)
-
-            for row in rows:
-                DAY = self.check_keydate(row.day)
-                t = {"DAY": DAY, "LAT": self.latitude,
-                     "LON": self.longitude, "ELEV": self.elevation}
-                wdc = self._make_WeatherDataContainer(row, t)
-                self._store_WeatherDataContainer(wdc, DAY)
-        except Exception:
-            msg = "Failure reading meteodata for grid %s "
-            self.logger.exception(msg, self.grid_no)
-            raise exc.PCSEError(msg, self.grid_no)
-
-        msg = ("Successfully retrieved weather data from 'WEATHER_OBS_GRID' table "
-               "for grid %s between %s and %s")
-        self.logger.info(msg, self.grid_no, self.start_date, self.end_date)
-
-    #---------------------------------------------------------------------------
-    def _make_WeatherDataContainer(self, row, t):
-        """Process record from grid_weather including unit conversion."""
-
-        t.update({"TMAX": float(row.temperature_max),
-                  "TMIN": float(row.temperature_min),
-                  "TEMP": float(row.temperature_avg),
-                  "VAP":  float(row.vapourpressure),
-                  "WIND": wind10to2(float(row.windspeed)),
-                  "RAIN": float(row.precipitation)/10.,
-                  "IRRAD": float(row.radiation)*1000.,
-                  "SNOWDEPTH": safe_float(row.snowdepth)})
-
-        if not self.recalc_ET:
-            t.update({"E0":  float(row.e0)/10.,
-                      "ES0": float(row.es0)/10.,
-                      "ET0": float(row.et0)/10.})
-        else:
-            e0, es0, et0 = reference_ET(ANGSTA=self.angstA,
-                                        ANGSTB=self.angstB, **t)
-
-            t.update({"E0":  e0/10.,
-                      "ES0": es0/10.,
-                      "ET0": et0/10.})
-
-        wdc = WeatherDataContainer(**t)
-        return wdc
-
-
-class AgroManagementDataProvider(list):
-    """Class for providing agromanagement data from the CROP_CALENDAR table in a CGMS12 database.
-
-    :param engine: SqlAlchemy engine object providing DB access
-    :param grid_no: Integer grid ID, maps to the grid_no column in the table
-    :param crop_no: Integer id of crop, maps to the crop_no column in the table
-    :param campaign_year: Integer campaign year, maps to the YEAR column in the table.
-           The campaign year usually refers to the year of the harvest. Thus for crops
-           crossing calendar years, the start_date can be in the previous year.
-    :keyword campaign_start: Optional keyword that can be used to define the start of the
-           campaign. Note that by default the campaign_start_date is set equal to the
-           crop_start_date which means that the simulation starts when the crop starts.
-           This default behaviour can be changed using this keyword. It can have multiple meanings:
-           - if a date object is passed, the campaign is assumed to start on this date.
-           - if an int/float is passed, the campaign_start_date is calculated as the
-             crop_start_date minus the number of days provided by campaign_start.
-
-    For adjusting the campaign_start_Date, see also the `set_campaign_start_date(date)` method
-    to update the campaign_start_date on an existing AgroManagementDataProvider.
-    """
-    agro_management_template = """
-          - {campaign_start_date}:
-                CropCalendar:
-                    crop_id: '{crop_name}'
-                    crop_start_date: {crop_start_date}
-                    crop_start_type: {crop_start_type}
-                    crop_end_date: {crop_end_date}
-                    crop_end_type: {crop_end_type}
-                    max_duration: {max_duration}
-                TimedEvents: null
-                StateEvents: null
-          - {campaign_end_date}: null
-        """
-
-    def __init__(self, engine, grid_no, crop_no, campaign_year, campaign_start=None):
-        list.__init__(self)
-        self.grid_no = int(grid_no)
-        self.crop_no = int(crop_no)
-        self.campaign_year = int(campaign_year)
-        self.crop_name = fetch_crop_name(engine, self.crop_no)
-        self.db_resource = str(engine)[7:-1]
-
-        metadata = MetaData(engine)
-        table_cc = Table("crop_calendar", metadata, autoload=True)
-
-        r = select([table_cc], and_(table_cc.c.grid_no == self.grid_no,
-                                    table_cc.c.crop_no == self.crop_no,
-                                    table_cc.c.year == self.campaign_year)).execute()
-        row = r.fetchone()
-        r.close()
-        if row is None:
-            msg = "Failed deriving crop calendar for grid_no %s, crop_no %s " % (grid_no, crop_no)
-            raise exc.PCSEError(msg)
-
-        # Determine the start date/type. Only sowing|emergence is accepted by PCSE/WOFOST
-        cgms12_start_type = str(row.start_type).strip()
-        self.crop_start_date = check_date(row.start_date)
-        if cgms12_start_type == "FIXED_SOWING":
-            self.crop_start_type = "sowing"
-        elif cgms12_start_type == "FIXED_EMERGENCE":
-            self.crop_start_type = "emergence"
-        else:
-            msg = "Unsupported START_TYPE in CROP_CALENDAR table: %s" % row.start_type
-            raise exc.PCSEError(msg)
-
-        # determine the campaign_start_date
-        if campaign_start is None:
-            self.campaign_start_date = self.crop_start_date
-        elif isinstance(campaign_start, (int, float)):
-            ndays = abs(int(campaign_start))
-            self.campaign_start_date = self.crop_start_date - datetime.timedelta(days=ndays)
-        else:
-            try:
-                campaign_start = check_date(campaign_start)
-                if campaign_start <= self.crop_start_date:
-                    self.campaign_start_date = campaign_start
-                else:
-                    msg = "Date (%s) specified by keyword 'campaign_start' in call to AgroManagementDataProvider " \
-                          "is later then crop_start_date defined in the CGMS database."
-                    raise exc.PCSEError(msg % campaign_start)
-            except KeyError as e:
-                msg = "Value (%s) of keyword 'campaign_start' not recognized in call to AgroManagementDataProvider."
-                raise exc.PCSEError(msg % campaign_start)
-
-        # Determine crop end date/type and the end of the campaign
-        self.crop_end_type = str(row.end_type).strip().lower()
-        if self.crop_end_type not in ["harvest", "earliest", "maturity"]:
-            msg = ("Unrecognized option for END_TYPE in table "
-                   "CROP_CALENDAR: %s" % row.end_type)
-            raise exc.PCSEError(msg)
-
-        # Determine maximum duration of the crop
-
-        if self.crop_end_type == "maturity":
-            self.crop_end_date = "null"
-            self.max_duration = int(row.max_duration)
-            self.campaign_end_date = self.crop_start_date + datetime.timedelta(days=self.max_duration)
-        else:
-            self.crop_end_date = check_date(row.end_date)
-            self.campaign_end_date = self.crop_end_date
-            self.max_duration = (self.crop_end_date - self.crop_start_date).days + 1
-
-        input = self._build_yaml_agromanagement()
-        self._parse_yaml(input)
-
-    def _build_yaml_agromanagement(self):
-        """Builds the YAML agromanagent string"""
-
-        input = self.agro_management_template.format(campaign_start_date=self.campaign_start_date,
-                                                     crop_name=self.crop_name,
-                                                     crop_start_date=self.crop_start_date,
-                                                     crop_start_type=self.crop_start_type,
-                                                     crop_end_date=self.crop_end_date,
-                                                     crop_end_type=self.crop_end_type,
-                                                     max_duration=self.max_duration,
-                                                     campaign_end_date=self.campaign_end_date
-                                                     )
-        return input
-
-    def _parse_yaml(self, input):
-        """Parses the input YAML string and assigns to self"""
-        try:
-            items = yaml.load(input)
-        except yaml.YAMLError as e:
-            msg = "Failed parsing agromanagement string %s: %s" % (input, e)
-            raise exc.PCSEError(msg)
-        del self[:]
-        self.extend(items)
-
-    def set_campaign_start_date(self, start_date):
-        """Updates the value for the campaign_start_date.
-
-        This is useful only when the INITIAL_SOIL_WATER table in CGMS12 defines a different
-        campaign_start
-        """
-        self.campaign_start_date = check_date(start_date)
-        input = self._build_yaml_agromanagement()
-        self._parse_yaml(input)
-
-    def __str__(self):
-        msg1 = ("Agromanagement data for crop_no=%i (%s) derived from: %s" %
-               (self.crop_no, self.crop_name, self.db_resource))
-        msg2 = "%s" % self
-        msg = "  %s:\n %s" % (msg1, msg2)
-        return msg
-
-
-class SoilDataProviderSingleLayer(dict):
-    """Class for providing soil data from the ROOTING_DEPTH AND
-    SOIL_PHYSICAL_GROUP tableS in a CGMS8/12 database. This
-    applies to the single layered soil only.
-
-    :param engine: SqlAlchemy engine object providing DB access
-    :param stu_no: Integer stu no, maps to the STU_NO column in the table
-                   SOIL_TYPOLOGIC_UNIT for providing soil data
-
-    Note that the value of the parameter SMLIM (Initial maximum
-    moisture content in initial rooting depth zone) is set
-    to field capacity (SMFCF)
-    """
-
-    soil_parameters = [("CRAIRC", "CRITICAL_AIR_CONTENT"),
-                       ("K0", "HYDR_CONDUCT_SATUR"),
-                       ("SOPE", "MAX_PERCOL_ROOT_ZONE"),
-                       ("KSUB", "MAX_PERCOL_SUBSOIL"),
-                       ("SMFCF", "SOIL_MOISTURE_CONTENT_FC"),
-                       ("SM0", "SOIL_MOISTURE_CONTENT_SAT"),
-                       ("SMW", "SOIL_MOISTURE_CONTENT_WP")]
-
-    def __init__(self, engine, stu_no):
-        dict.__init__(self)
-
-        metadata = MetaData(engine)
-
-        # First get the rooting depth class and soil_group_no
-        rd_class, spg_no = self._get_from_STU(metadata, stu_no)
-        # Get the actual rooting depth [cm]
-        self._get_rooting_depth(metadata, rd_class)
-        # Get the actual soil hydrological parameters.
-        self._get_soil_hydraulic_parameters(metadata, spg_no)
-
-        # define SMLIM
-        self["SMLIM"] = self["SMFCF"]
-
-    def _get_from_STU(self, metadata, stu_no):
-        """Retrieves the soil parameters for the given soil typologic unit
-        (stu_no) from the tables SOIL_PHYSICAL_GROUP and ROOTING_DEPTH.
-        """
-        table_stu = Table("soil_typologic_unit", metadata, autoload=True)
-
-        # first get the soil_group_no and rooting depth class
-        s = select([table_stu.c.soil_group_no, table_stu.c.calculated_rooting_depth],
-                   table_stu.c.stu_no == stu_no).execute()
-        row = s.fetchone()
-        if row is None:
-            msg = ("No record found for stu_no=%i in table "
-                   "SOIL_TYPOLOGIC_UNIT." % stu_no)
-            raise exc.PCSEError(msg)
-        soil_group_no = int(row.soil_group_no)
-        rd_class = int(row.calculated_rooting_depth)
-
-        return (rd_class, soil_group_no)
-
-    def _get_rooting_depth(self, metadata, rd_class):
-        """Gets the rooting depth from the table ROOTING_DEPTH and
-         stores into self[] directly under parameter name 'RDMSOL'.
-
-        :param metadata: An SQLAlchemy Metadata object
-        :param rd_class: The rooting depth class (integer)
-        """
-
-        table_rd = Table("rooting_depth", metadata, autoload=True)
-        s = select([table_rd]).execute()
-        rows = s.fetchall()
-        # Note that we need to loop over the row here instead of putting a
-        # WHERE class = rd_class in the SQL query because 'class' is a reserved
-        # word and the column expression table_rd.c.class raises SyntaxError
-        for c, root_depth in rows:
-            if rd_class == c:
-                break
-        else:
-            msg = ("No record found for rooting_depth_class=%i in table "
-                   "ROOTING_DEPTH." % rd_class)
-            raise exc.PCSEError(msg)
-
-        self["RDMSOL"] = float(root_depth)
-
-    def _get_soil_hydraulic_parameters(self, metadata, spg_no):
-        """Retrieves the soil hydraulic parameters and stores into self[] directly.
-
-        :param metadata: An SQLAlchemy Metadata object
-        :param spg_no: the soil physical group number (integer)
-        :return: None
-        """
-        table_spg = Table("soil_physical_group", metadata, autoload=True)
-
-        for (wofost_soil_par, db_soil_par) in self.soil_parameters:
-            r = select([table_spg],
-                       and_(table_spg.c.soil_group_no == spg_no,
-                            table_spg.c.parameter_code == db_soil_par)).execute()
-            row = r.fetchone()
-            if row is None:
-                msg = "Parameter %s not found in table SOIL_PHYSICAL_GROUP" % db_soil_par
-                raise exc.PCSEError(msg)
-            self[wofost_soil_par] = float(row.parameter_xvalue)
-
-
-class SoilDataIterator(list):
-    """Class for iterating over the different soils in a CGMS grid.
-
-    Instances of this class behave like a list, allowing to iterate
-    over the soils in a CGMS grid. An example::
-
-        >>> soil_iterator = SoilDataIterator(engine, grid_no=15060)
-        >>> print(soildata)
-        Soil data for grid_no=15060 derived from oracle+cx_oracle://cgms12eu:***@eurdas.world
-          smu_no=9050131, area=625000000, stu_no=9000282 covering 50% of smu.
-            Soil parameters {'SMLIM': 0.312, 'SMFCF': 0.312, 'SMW': 0.152, 'CRAIRC': 0.06,
-                             'KSUB': 10.0, 'RDMSOL': 10.0, 'K0': 10.0, 'SOPE': 10.0, 'SM0': 0.439}
-          smu_no=9050131, area=625000000, stu_no=9000283 covering 50% of smu.
-            Soil parameters {'SMLIM': 0.28325, 'SMFCF': 0.28325, 'SMW': 0.12325, 'CRAIRC': 0.06,
-                             'KSUB': 10.0, 'RDMSOL': 40.0, 'K0': 10.0, 'SOPE': 10.0, 'SM0': 0.42075}
-        >>> for smu_no, area, stu_no, percentage, soil_par in soildata:
-        ...     print(smu_no, area, stu_no, percentage)
-        ...
-        (9050131, 625000000, 9000282, 50)
-        (9050131, 625000000, 9000283, 50)
-
-    """
-
-    # name of the table with Elementary Mapping Units
-    emu_table_name = "emu"
-
-    def __init__(self, engine, grid_no):
-
-        list.__init__(self)
-        metadata = MetaData(engine)
-        self.db_resource = str(engine)[7:-1]
-        self.grid_no = int(grid_no)
-
-        SMUs = self._get_SMU_from_EMU(metadata, self.grid_no)
-        for smu_no, area in SMUs:
-            STUs = self._get_STU_from_SMU(metadata, smu_no)
-            for stu_no, percentage in STUs:
-                soil_par = SoilDataProviderSingleLayer(engine, stu_no)
-                self.append((smu_no, area, stu_no, percentage, soil_par))
-
-    def _get_SMU_from_EMU(self, metadata, grid_no):
-        """Retrieves the relevant SMU for given grid_no from
-        table EMU.
-        """
-        table_emu = Table(self.emu_table_name, metadata, autoload=True)
-        r = select([table_emu.c.smu_no, table_emu.c.area],
-                   table_emu.c.grid_no == grid_no).execute()
-        rows = r.fetchall()
-        if rows is None:
-            msg = ("No soil mapping units (SMU) found for grid_no=%i "
-                   "in table %s" % (grid_no, self.emu_table_name))
-            raise exc.PCSEError(msg)
-
-        return rows
-
-    def _get_STU_from_SMU(self, metadata, smu_no):
-        """Retrieves the relevant STU for given SMU_NO from table
-        SOIL_ASSOCIATION_COMPOSITION
-        """
-        table_sac = Table("soil_association_composition", metadata, autoload=True)
-        r = select([table_sac.c.stu_no, table_sac.c.percentage],
-                   table_sac.c.smu_no == smu_no).execute()
-        rows = r.fetchall()
-        if rows is None:
-            msg = "No soil typologic units (STU) found for smu_no=%i" % smu_no
-            raise exc.PCSEError(msg)
-
-        return rows
-
-    def __str__(self):
-        msg = "Soil data for grid_no=%i derived from %s\n" % (self.grid_no, self.db_resource)
-        template = "  smu_no=%i, area=%.0f, stu_no=%i covering %i%% of smu.\n    Soil parameters %s\n"
-        for t in self:
-            msg += template % t
-        return msg
-
-class CropDataProvider(dict):
-    """Retrieves the crop parameters for the given grid_no, crop_no and year
-    from the tables CROP_CALENDAR, CROP_PARAMETER_VALUE and VARIETY_PARAMETER_VALUE.
-
-    :param engine: SqlAlchemy engine object providing DB access
-    :param grid_no: Integer grid ID, maps to the GRID_NO column in the table
-    :param crop_no: Integer crop ID, maps to the CROP_NO column in the table
-    :param campaign_year: Integer campaign year, maps to the YEAR column in the table.
-        The campaign year usually refers to the year of the harvest. Thus for crops
-        crossing calendar years, the start_date can be in the previous year.
-    """
-
-    # Define single and tabular crop parameter values
-    parameter_codes_single = ("CFET", "CVL", "CVO", "CVR", "CVS", "DEPNR", "DLC",
-                              "DLO", "DVSEND", "EFF", "IAIRDU", "IDSL", "KDIF",
-                              "LAIEM", "PERDL", "Q10", "RDI", "RDMCR", "RGRLAI",
-                              "RML", "RMO", "RMR", "RMS", "RRI", "SPA", "SPAN", "SSA",
-                              "TBASE", "TBASEM", "TDWI", "TEFFMX", "TSUM1", "TSUM2",
-                              "TSUMEM", "VERNBASE", "VERNSAT", "VERNDVS")
-    parameter_codes_tabular = ("AMAXTB", "DTSMTB", "FLTB", "FOTB", "FRTB", "FSTB",
-                               "RDRRTB", "RDRSTB", "RFSETB", "SLATB", "TMNFTB",
-                               "TMPFTB", "VERNRTB")
-    # Some parameters have to be converted from a single to a tabular form
-    single2tabular = {"SSA": ("SSATB", [0., None, 2.0, None]),
-                      "KDIF": ("KDIFTB", [0., None, 2.0, None]),
-                      "EFF": ("EFFTB", [0., None, 40., None])}
-    # Default values for additional parameters not defined in CGMS
-    parameters_additional = {"DVSI": 0.0, "IOX": 0}
-    parameters_optional = ["VERNRTB", "VERNBASE", "VERNSAT", "VERNDVS"]
-
-    def __init__(self, engine, grid_no, crop_no, campaign_year):
-        dict.__init__(self)
-
-        self.grid_no = int(grid_no)
-        self.crop_no = int(crop_no)
-        self.campaign_year = int(campaign_year)
-        self.crop_name = fetch_crop_name(engine, self.crop_no)
-        self.db_resource = str(engine)[7:-1]
-
-        metadata = MetaData(engine)
-
-        # Get crop variety from crop_calendar;
-        table_cc = Table('crop_calendar', metadata, autoload=True)
-        r = select([table_cc],
-                   and_(table_cc.c.grid_no == self.grid_no,
-                        table_cc.c.crop_no == self.crop_no,
-                        table_cc.c.year == self.campaign_year)).execute()
-        row = r.fetchone()
-        if row is None:
-            msg = "No entry found in CROP_CALENDAR for grid_no=%s, crop_no=%s, year=%s."
-            raise exc.PCSEError(msg % (self.grid_no, self.crop_no, self.campaign_year))
-        self.variety_no = int(row.variety_no)
-
-        # get parameters from CGMS db
-        self._fetch_crop_parameter_values(metadata, self.crop_no)
-        self._fetch_variety_parameter_values(metadata, self.crop_no, self.variety_no)
-        self.update(self.parameters_additional)
-
-        # Finally add crop name
-        self["CRPNAM"] = self.crop_name
-
-    def _fetch_crop_parameter_values(self, metadata, crop_no):
-        """Derived the crop parameter values from the CROP_PARAMETER_VALUE
-        table for given crop_no and add directly to dict self[]..
-        """
-
-        # Pull single value parameters from CROP_PARAMETER_VALUE
-        table_crop_pv = Table('crop_parameter_value', metadata, autoload=True)
-        for parameter_code in self.parameter_codes_single:
-            r = select([table_crop_pv],
-                       and_(table_crop_pv.c.crop_no == crop_no,
-                            table_crop_pv.c.parameter_code == parameter_code)).execute()
-            row = r.fetchone()
-            if row is None:
-                if parameter_code in parameters_optional: continue
-                msg = "No parameter value found for crop_no=%s, parameter_code='%s'."
-                raise exc.PCSEError(msg % (self.crop_no, parameter_code))
-            if parameter_code not in self.single2tabular:
-                self[parameter_code] = float(row.parameter_xvalue)
-            else:
-                pvalue = float(row.parameter_xvalue)
-                code, value = self._convert_single2tabular(parameter_code, pvalue)
-                self[code] = value
-
-        # Pull tabular parameters from CROP_PARAMETER_VALUE
-        for parameter_code in self.parameter_codes_tabular:
-            pattern = parameter_code + r'%'
-            r = select([table_crop_pv],
-                       and_(table_crop_pv.c.crop_no == crop_no,
-                            table_crop_pv.c.parameter_code.like(pattern)),
-                       order_by=[table_crop_pv.c.parameter_code]).execute()
-            rows = r.fetchall()
-            if not rows:
-                if parameter_code in parameters_optional: continue
-                msg = "No parameter value found for crop_no=%s, parameter_code='%s'."
-                raise exc.PCSEError(msg % (self.crop_no, parameter_code))
-            if len(rows) == 1:
-                msg = ("Single parameter value found for crop_no=%s, parameter_code='%s' while "
-                       "tabular parameter expected." % (crop_no, parameter_code))
-                raise exc.PCSEError(msg)
-            values = []
-            for row in rows:
-                values.extend([float(row.parameter_xvalue), float(row.parameter_yvalue)])
-            self[parameter_code] = values
-
-    def _fetch_variety_parameter_values(self, metadata, crop_no, variety_no):
-        """Derived the crop parameter values from the VARIETY_PARAMETER_VALUE
-        table for given crop_no & variety_on and add directly to dict self[].
-        """
-
-        # Pull single value parameters from VARIETY_PARAMETER_VALUE
-        table_crop_vpv = Table('variety_parameter_value', metadata, autoload=True)
-        for parameter_code in self.parameter_codes_single:
-            r = select([table_crop_vpv],
-                       and_(table_crop_vpv.c.crop_no == crop_no,
-                            table_crop_vpv.c.variety_no == variety_no,
-                            table_crop_vpv.c.parameter_code == parameter_code)).execute()
-            row = r.fetchone()
-            if row is None:
-                continue
-
-            if parameter_code not in self.single2tabular:
-                self[parameter_code] = float(row.parameter_xvalue)
-            else:
-                pvalue = float(row.parameter_xvalue)
-                code, value = self._convert_single2tabular(parameter_code, pvalue)
-                self[code] = value
-
-        # Pull tabular parameters from CROP_PARAMETER_VALUE
-        for parameter_code in self.parameter_codes_tabular:
-            pattern = parameter_code + r'%'
-            r = select([table_crop_vpv],
-                       and_(table_crop_vpv.c.crop_no == crop_no,
-                            table_crop_vpv.c.variety_no == variety_no,
-                            table_crop_vpv.c.parameter_code.like(pattern)),
-                       order_by=[table_crop_vpv.c.parameter_code]).execute()
-            rows = r.fetchall()
-            if not rows:
-                continue
-
-            if len(rows) == 1:
-                msg = ("Single parameter value found for crop_no=%s, parameter_code='%s' while "
-                       "tabular parameter expected." % (crop_no, parameter_code))
-                raise exc.PCSEError(msg)
-            values = []
-            for row in rows:
-                values.extend([float(row.parameter_xvalue), float(row.parameter_yvalue)])
-            self[parameter_code] = values
-
-    def _convert_single2tabular(self, parameter_code, pvalue):
-        """Converts the single parameter into a tabular parameter.
-        """
-        tabular_parameter_code, template = self.single2tabular[parameter_code]
-        tabular_values = [pvalue if v is None else v for v in template]
-
-        return tabular_parameter_code, tabular_values
-
-    def __str__(self):
-        msg = ("Crop parameter values for grid_no=%s, crop_no=%s (%s), variety_no=%s, "
-               "campaign_year=%i derived from %s\n" %
-               (self.grid_no, self.crop_no, self.crop_name, self.variety_no,
-                self.campaign_year, self.db_resource))
-        single_values = []
-        tabular_values = []
-        for pcode in sorted(self.keys()):
-            value = self[pcode]
-            if not isinstance(value, list):
-                single_values.append((pcode, value))
-            else:
-                tabular_values.append((pcode, value))
-
-        # Format the single parameters in a table of 4 columns
-        msg += "Single parameter values:\n"
-        # If not of even length add ["",""]
-        if not len(single_values) % 2 == 0:
-            single_values.append(["", ""])
-        np_single_values = np.array(single_values, dtype=np.string_)
-        shp = np_single_values.shape
-        np_single_values.shape = (shp[0]/2, shp[1]*2)
-        msg += tabulate(np_single_values, headers=["Par_code", "Value", "Par_code", "Value"])
-        msg += "\n"
-
-        # Format the tabular parameters in two columns
-        msg += "Tabular parameters:\n"
-        msg += tabulate(tabular_values, headers=["Par_code", "Value"])
-        msg += "\n"
-
-        return msg
-
-
-class SiteDataProvider(dict):
-    """Provides the site data from the tables INITIAL_SOIL_WATER and SITE.
-
-    :param engine: SqlAlchemy engine object providing DB access
-    :param grid_no:  Grid number (int)
-    :param crop_no: Crop number (int)
-    :param campaign_year: Campaign year (int)
-    :param stu_no: soil typologic unit number (int)
-
-    Note that the parameter SSI (Initial surface storage) is
-    set to zero
-
-    Moreover, the start date of the water balance is defined by the
-    column GIVEN_STARTDATE_WATBAL. This value can be accessed as
-    an attribute `start_date_waterbalance`.
-
-    """
-
-    def __init__(self, engine, grid_no, crop_no, campaign_year, stu_no):
-        dict.__init__(self)
-
-        self.grid_no = int(grid_no)
-        self.crop_no = int(crop_no)
-        self.campaign_year = int(campaign_year)
-        self.stu_no = int(stu_no)
-        self.crop_name = fetch_crop_name(engine, self.crop_no)
-        self.db_resource = str(engine)[7:-1]
-
-        metadata = MetaData(engine)
-        table_isw = Table('initial_soil_water', metadata, autoload=True)
-        r = select([table_isw], and_(table_isw.c.grid_no == self.grid_no,
-                                     table_isw.c.crop_no == self.crop_no,
-                                     table_isw.c.year == self.campaign_year,
-                                     table_isw.c.stu_no == self.stu_no)).execute()
-        row = r.fetchone()
-        r.close()
-        if row is None:
-            msg = ("Failed retrieving site data for grid_no=%s, crop_no=%s, "
-                   "campaign_year=%s, stu_no=%s" % (self.grid_no, self.crop_no,
-                                                    self.campaign_year, self.stu_no))
-            raise exc.PCSEError(msg)
-        # Initial amount of soil water
-        self["WAV"] = float(row.wav)
-
-        # Raise an error in case simulation with ground water influence
-        if int(row.zti) != 999 or int(row.dd) != 999:
-            msg = ("Simulation with ground water for grid_no=%s, crop_no=%s, "
-                   "campaign_year=%s, stu_no=%s. Not implemented in PCSE/WOFOST (yet)."
-                   % (self.grid_no, self.crop_no, self.campaign_year, self.stu_no))
-            raise exc.PCSEError(msg)
-
-        # Start date water balance
-        self.start_date_waterbalance = check_date(row.given_startdate_watbal)
-
-        # Derived global parameters from table SITE
-        table_site = Table('site', metadata, autoload=True)
-        r = select([table_site]).execute()
-        row = r.fetchone()
-        self["IFUNRN"] = int(row.ifunrn)
-        self["NOTINF"] = int(row.notinf)
-        self["SSMAX"] = float(row.max_surface_storage)
-        self["SSI"] = 0.
-
-    def __str__(self):
-        msg = ("Site parameter values for grid_no=%s, crop_no=%s (%s), stu_no=%s, "
-               "campaign_year=%i derived from %s\n" % (self.grid_no, self.crop_no,
-                self.crop_name, self.stu_no, self.campaign_year, self.db_resource))
-        msg += "    %s" % dict.__str__(self)
-
-        return msg
->>>>>>> 92b5ecba
+        return msg