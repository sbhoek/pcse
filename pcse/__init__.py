--- conflicted
+++ resolved
@@ -28,13 +28,8 @@
 from __future__ import print_function
 __author__ = "Allard de Wit <allard.dewit@wur.nl>"
 __license__ = "European Union Public License"
-<<<<<<< HEAD
 __stable__ = True
-__version__ = "6.0.1"
-=======
-__stable__ = False
 __version__ = "6.0.3"
->>>>>>> e046e2a3
 
 
 import sys, os
