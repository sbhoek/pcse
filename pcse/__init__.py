--- conflicted
+++ resolved
@@ -29,13 +29,8 @@
 from __future__ import print_function
 __author__ = "Allard de Wit <allard.dewit@wur.nl>"
 __license__ = "European Union Public License"
-<<<<<<< HEAD
 __stable__ = True
-__version__ = "5.5.1"
-=======
-__stable__ = False
-__version__ = "5.5.2-dev"
->>>>>>> 12522e09
+__version__ = "5.5.2"
 
 import sys, os
 from . import util
